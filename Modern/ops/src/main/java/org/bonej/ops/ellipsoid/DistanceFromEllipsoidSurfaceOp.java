--- conflicted
+++ resolved
@@ -79,10 +79,7 @@
 	 *           {@link #maxIterations} is not positive.
 	 */
 	@Override
-<<<<<<< HEAD
-	public DoubleType calculate(final Ellipsoid ellipsoid, final Vector3dc point) {
-=======
-	public DoubleType calculate(final Ellipsoid ellipsoid, final T point)
+	public DoubleType calculate(final Ellipsoid ellipsoid, final Vector3dc point)
 		throws IllegalArgumentException
 	{
 		if (tolerance < 0.0) {
@@ -91,7 +88,6 @@
 		if (maxIterations < 1) {
 			throw new IllegalArgumentException("Max iterations must be positive");
 		}
->>>>>>> 6ae09e26
 		final double a = ellipsoid.getA();
 		final double b = ellipsoid.getB();
 		final double c = ellipsoid.getC();
