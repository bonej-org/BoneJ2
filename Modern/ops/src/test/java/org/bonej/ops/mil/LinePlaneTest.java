/*
BSD 2-Clause License
Copyright (c) 2018, Michael Doube, Richard Domander, Alessandro Felder
All rights reserved.
Redistribution and use in source and binary forms, with or without
modification, are permitted provided that the following conditions are met:
* Redistributions of source code must retain the above copyright notice, this
  list of conditions and the following disclaimer.
* Redistributions in binary form must reproduce the above copyright notice,
  this list of conditions and the following disclaimer in the documentation
  and/or other materials provided with the distribution.
THIS SOFTWARE IS PROVIDED BY THE COPYRIGHT HOLDERS AND CONTRIBUTORS "AS IS"
AND ANY EXPRESS OR IMPLIED WARRANTIES, INCLUDING, BUT NOT LIMITED TO, THE
IMPLIED WARRANTIES OF MERCHANTABILITY AND FITNESS FOR A PARTICULAR PURPOSE ARE
DISCLAIMED. IN NO EVENT SHALL THE COPYRIGHT HOLDER OR CONTRIBUTORS BE LIABLE
FOR ANY DIRECT, INDIRECT, INCIDENTAL, SPECIAL, EXEMPLARY, OR CONSEQUENTIAL
DAMAGES (INCLUDING, BUT NOT LIMITED TO, PROCUREMENT OF SUBSTITUTE GOODS OR
SERVICES; LOSS OF USE, DATA, OR PROFITS; OR BUSINESS INTERRUPTION) HOWEVER
CAUSED AND ON ANY THEORY OF LIABILITY, WHETHER IN CONTRACT, STRICT LIABILITY,
OR TORT (INCLUDING NEGLIGENCE OR OTHERWISE) ARISING IN ANY WAY OUT OF THE USE
OF THIS SOFTWARE, EVEN IF ADVISED OF THE POSSIBILITY OF SUCH DAMAGE.
*/

package org.bonej.ops.mil;

import static org.junit.Assert.assertEquals;
import static org.junit.Assert.assertNotEquals;
import static org.junit.Assert.assertTrue;

import java.util.List;
import java.util.NoSuchElementException;
import java.util.stream.Collectors;
import java.util.stream.Stream;

import net.imagej.ImageJ;
import net.imagej.ops.linalg.rotate.Rotate3d;
import net.imagej.ops.special.hybrid.BinaryHybridCFI1;
import net.imagej.ops.special.hybrid.Hybrids;
import net.imglib2.img.Img;
import net.imglib2.img.array.ArrayImgs;

import org.joml.AxisAngle4d;
import org.joml.Quaterniond;
import org.joml.Quaterniondc;
import org.joml.Vector3d;
import org.joml.Vector3dc;
import org.junit.AfterClass;
import org.junit.BeforeClass;
import org.junit.Test;

/**
 * Tests for {@link LinePlane}.
 *
 * @author Richard Domander
 */
public class LinePlaneTest {

	private static final ImageJ IMAGE_J = new ImageJ();
<<<<<<< HEAD
	private static final Quaterniondc IDENTITY = new Quaterniond(new AxisAngle4d(
		0, 0, 1, 0));
	private static final int SIZE = 5;
	private static final Img IMG = ArrayImgs.bits(SIZE, SIZE, SIZE);
	private static BinaryHybridCFI1<Vector3d, Quaterniondc, Vector3d> rotateOp;
=======
	private static final AxisAngle4d IDENTITY = new AxisAngle4d(0, 0, 1, 0);
	private static final int SIZE = 5;
	private static final Img IMG = ArrayImgs.bits(SIZE, SIZE, SIZE);
	private static BinaryHybridCFI1<Tuple3d, AxisAngle4d, Tuple3d> rotateOp;
>>>>>>> 9f24909b

	@Test
	public void testGetDirection() {
		final Vector3d expectedDirection = new Vector3d(0, 0, 1);
		final LinePlane plane = new LinePlane(IMG, IDENTITY, rotateOp);

		final Vector3d direction = plane.getDirection();

		assertEquals("Incorrect direction", expectedDirection, direction);
	}

	@Test
	public void testGetDirectionRotation() {
		// SETUP
<<<<<<< HEAD
		final Quaterniondc rotation = new Quaterniond(new AxisAngle4d(Math.PI / 2.0,
			0, 1, 0));
		final Vector3d expectedDirection = IMAGE_J.op().linalg().rotate(
			new Vector3d(0, 0, 1), rotation);
=======
		final Vector3d expectedDirection = new Vector3d(1, 0, 0);
		final AxisAngle4d rotation = new AxisAngle4d(0, 1, 0, Math.PI / 2.0);
>>>>>>> 9f24909b
		final LinePlane plane = new LinePlane(IMG, rotation, rotateOp);

		// EXECUTE
		final Vector3d direction = plane.getDirection();

		// VERIFY
<<<<<<< HEAD
		assertEquals("Direction rotated incorrectly", expectedDirection, direction);
=======
		assertTrue("Direction rotated incorrectly", expectedDirection.epsilonEquals(
			direction, 1e-12));
>>>>>>> 9f24909b
	}

	@Test
	public void testGetOriginsBinsCount() {
		final LinePlane plane = new LinePlane(IMG, IDENTITY, rotateOp);

		final long count = plane.getOrigins(1L).count();
		assertEquals("Wrong number of origin points", 1, count);
		final long count1 = plane.getOrigins(4L).count();
		assertEquals("Wrong number of origin points", 16, count1);
	}

	@Test
	public void testGetOriginsBinsRegions() {
		final LinePlane plane = new LinePlane(IMG, IDENTITY, rotateOp);
		final double cX = SIZE / 2.0;
		final double cY = SIZE / 2.0;

		// EXECUTE
		final List<Vector3d> origins = plane.getOrigins(2L).collect(Collectors
			.toList());

		final Vector3d a = origins.get(0);
		assertTrue("Point is in the wrong quadrant of the plane", a.x <= cX &&
			a.y <= cY);
		final Vector3d b = origins.get(1);
		assertTrue("Point is in the wrong quadrant of the plane", b.x > cX &&
			b.y <= cY);
		final Vector3d c = origins.get(2);
		assertTrue("Point is in the wrong quadrant of the plane", c.x <= cX &&
			c.y > cY);
		final Vector3d d = origins.get(3);
		assertTrue("Point is in the wrong quadrant of the plane", d.x > cX &&
			d.y > cY);
	}

	@Test
	public void testGetOriginsCoPlanar() {
		// SETUP
		final double translation = -(Math.sqrt(SIZE * SIZE * 3.0) / 2.0) + SIZE /
			2.0;
<<<<<<< HEAD
		final Vector3dc pointOnPlane = new Vector3d(translation, translation, SIZE /
			2.0);
		final Vector3dc normal = new Vector3d(0, 0, 1);
		final LinePlane plane = new LinePlane(IMG, IDENTITY, rotateOp);

		// EXECUTE
		final Stream<Vector3d> origins = plane.getOrigins(4L);
=======
		final Point3d pointOnPlane = new Point3d(translation, translation, SIZE /
			2.0);
		final Vector3d normal = new Vector3d(0, 0, 1);
		final LinePlane plane = new LinePlane(IMG, IDENTITY, rotateOp);

		// EXECUTE
		final Stream<Point3d> origins = plane.getOrigins(4L);
>>>>>>> 9f24909b

		// VERIFY
		origins.forEach(o -> {
			final Vector3d a = new Vector3d(o);
			a.sub(pointOnPlane);
<<<<<<< HEAD
			assertTrue("Point " + a.toString() + " is not on the expected plane",
				normal.dot(a) == 0.0);
=======
			assertEquals("Point " + a + " is not on the expected plane", 0.0, normal
				.dot(a), 0.0);
>>>>>>> 9f24909b
		});
	}

	@Test
	public void testGetOriginsRotation() {
		// SETUP
		final double translation = -(Math.sqrt(SIZE * SIZE * 3) / 2.0) + SIZE / 2.0;
<<<<<<< HEAD
		final Vector3dc pointOnPlane = new Vector3d(SIZE / 2.0, translation,
			translation);
		final Vector3dc normal = new Vector3d(1, 0, 0);
		final Quaterniondc rotation = new Quaterniond(new AxisAngle4d(Math.PI / 2.0,
			0, 1, 0));
		final LinePlane plane = new LinePlane(IMG, rotation, rotateOp);

		// EXECUTE
		final Stream<Vector3d> origins = plane.getOrigins(2L);
=======
		final Point3d pointOnPlane = new Point3d(SIZE / 2.0, translation,
			translation);
		final Vector3d normal = new Vector3d(1, 0, 0);
		final AxisAngle4d rotation = new AxisAngle4d(0, 1, 0, Math.PI / 2.0);
		final LinePlane plane = new LinePlane(IMG, rotation, rotateOp);

		// EXECUTE
		final Stream<Point3d> origins = plane.getOrigins(2L);
>>>>>>> 9f24909b

		// VERIFY
		origins.forEach(o -> {
			final Vector3d a = new Vector3d(o);
			a.sub(pointOnPlane);
<<<<<<< HEAD
			assertEquals("Point " + a.toString() + " rotated incorrectly", 0.0, normal
				.dot(a), 1e-12);
=======
			assertEquals("Point " + a + " rotated incorrectly", 0.0, normal.dot(a),
				1e-12);
>>>>>>> 9f24909b
		});
	}

	@Test
	public void testSetSeed() throws NoSuchElementException {
		// SETUP
		final LinePlane plane = new LinePlane(IMG, IDENTITY, rotateOp);

		// EXECUTE
		plane.setSeed(0xc0ff33);
		final Vector3dc p = plane.getOrigins(1L).findFirst().get();
		plane.setSeed(0xc0ff33);
		final Vector3dc p2 = plane.getOrigins(1L).findFirst().get();
		plane.setSeed(0x70ff33);
		final Vector3dc q = plane.getOrigins(1L).findFirst().get();

		// VERIFY
		assertEquals("Same seed should create the same point", p, p2);
		assertNotEquals("Different seeds should create different points", p, q);
	}

	@BeforeClass
	public static void oneTimeSetup() {
		rotateOp = Hybrids.binaryCFI1(IMAGE_J.op(), Rotate3d.class, Vector3d.class,
			new Vector3d(), new Quaterniond());
	}

	@AfterClass
	public static void oneTimeTearDown() {
		IMAGE_J.context().dispose();
	}
}<|MERGE_RESOLUTION|>--- conflicted
+++ resolved
@@ -56,25 +56,18 @@
 public class LinePlaneTest {
 
 	private static final ImageJ IMAGE_J = new ImageJ();
-<<<<<<< HEAD
 	private static final Quaterniondc IDENTITY = new Quaterniond(new AxisAngle4d(
 		0, 0, 1, 0));
 	private static final int SIZE = 5;
 	private static final Img IMG = ArrayImgs.bits(SIZE, SIZE, SIZE);
 	private static BinaryHybridCFI1<Vector3d, Quaterniondc, Vector3d> rotateOp;
-=======
-	private static final AxisAngle4d IDENTITY = new AxisAngle4d(0, 0, 1, 0);
-	private static final int SIZE = 5;
-	private static final Img IMG = ArrayImgs.bits(SIZE, SIZE, SIZE);
-	private static BinaryHybridCFI1<Tuple3d, AxisAngle4d, Tuple3d> rotateOp;
->>>>>>> 9f24909b
 
 	@Test
 	public void testGetDirection() {
 		final Vector3d expectedDirection = new Vector3d(0, 0, 1);
 		final LinePlane plane = new LinePlane(IMG, IDENTITY, rotateOp);
 
-		final Vector3d direction = plane.getDirection();
+		final Vector3dc direction = plane.getDirection();
 
 		assertEquals("Incorrect direction", expectedDirection, direction);
 	}
@@ -82,27 +75,17 @@
 	@Test
 	public void testGetDirectionRotation() {
 		// SETUP
-<<<<<<< HEAD
 		final Quaterniondc rotation = new Quaterniond(new AxisAngle4d(Math.PI / 2.0,
 			0, 1, 0));
 		final Vector3d expectedDirection = IMAGE_J.op().linalg().rotate(
 			new Vector3d(0, 0, 1), rotation);
-=======
-		final Vector3d expectedDirection = new Vector3d(1, 0, 0);
-		final AxisAngle4d rotation = new AxisAngle4d(0, 1, 0, Math.PI / 2.0);
->>>>>>> 9f24909b
 		final LinePlane plane = new LinePlane(IMG, rotation, rotateOp);
 
 		// EXECUTE
-		final Vector3d direction = plane.getDirection();
+		final Vector3dc direction = plane.getDirection();
 
 		// VERIFY
-<<<<<<< HEAD
 		assertEquals("Direction rotated incorrectly", expectedDirection, direction);
-=======
-		assertTrue("Direction rotated incorrectly", expectedDirection.epsilonEquals(
-			direction, 1e-12));
->>>>>>> 9f24909b
 	}
 
 	@Test
@@ -122,21 +105,21 @@
 		final double cY = SIZE / 2.0;
 
 		// EXECUTE
-		final List<Vector3d> origins = plane.getOrigins(2L).collect(Collectors
+		final List<Vector3dc> origins = plane.getOrigins(2L).collect(Collectors
 			.toList());
 
-		final Vector3d a = origins.get(0);
-		assertTrue("Point is in the wrong quadrant of the plane", a.x <= cX &&
-			a.y <= cY);
-		final Vector3d b = origins.get(1);
-		assertTrue("Point is in the wrong quadrant of the plane", b.x > cX &&
-			b.y <= cY);
-		final Vector3d c = origins.get(2);
-		assertTrue("Point is in the wrong quadrant of the plane", c.x <= cX &&
-			c.y > cY);
-		final Vector3d d = origins.get(3);
-		assertTrue("Point is in the wrong quadrant of the plane", d.x > cX &&
-			d.y > cY);
+		final Vector3dc a = origins.get(0);
+		assertTrue("Point is in the wrong quadrant of the plane", a.x() <= cX &&
+			a.y() <= cY);
+		final Vector3dc b = origins.get(1);
+		assertTrue("Point is in the wrong quadrant of the plane", b.x() > cX &&
+			b.y() <= cY);
+		final Vector3dc c = origins.get(2);
+		assertTrue("Point is in the wrong quadrant of the plane", c.x() <= cX &&
+			c.y() > cY);
+		final Vector3dc d = origins.get(3);
+		assertTrue("Point is in the wrong quadrant of the plane", d.x() > cX &&
+			d.y() > cY);
 	}
 
 	@Test
@@ -144,35 +127,20 @@
 		// SETUP
 		final double translation = -(Math.sqrt(SIZE * SIZE * 3.0) / 2.0) + SIZE /
 			2.0;
-<<<<<<< HEAD
 		final Vector3dc pointOnPlane = new Vector3d(translation, translation, SIZE /
 			2.0);
 		final Vector3dc normal = new Vector3d(0, 0, 1);
 		final LinePlane plane = new LinePlane(IMG, IDENTITY, rotateOp);
 
 		// EXECUTE
-		final Stream<Vector3d> origins = plane.getOrigins(4L);
-=======
-		final Point3d pointOnPlane = new Point3d(translation, translation, SIZE /
-			2.0);
-		final Vector3d normal = new Vector3d(0, 0, 1);
-		final LinePlane plane = new LinePlane(IMG, IDENTITY, rotateOp);
-
-		// EXECUTE
-		final Stream<Point3d> origins = plane.getOrigins(4L);
->>>>>>> 9f24909b
+		final Stream<Vector3dc> origins = plane.getOrigins(4L);
 
 		// VERIFY
 		origins.forEach(o -> {
 			final Vector3d a = new Vector3d(o);
 			a.sub(pointOnPlane);
-<<<<<<< HEAD
-			assertTrue("Point " + a.toString() + " is not on the expected plane",
-				normal.dot(a) == 0.0);
-=======
 			assertEquals("Point " + a + " is not on the expected plane", 0.0, normal
 				.dot(a), 0.0);
->>>>>>> 9f24909b
 		});
 	}
 
@@ -180,7 +148,6 @@
 	public void testGetOriginsRotation() {
 		// SETUP
 		final double translation = -(Math.sqrt(SIZE * SIZE * 3) / 2.0) + SIZE / 2.0;
-<<<<<<< HEAD
 		final Vector3dc pointOnPlane = new Vector3d(SIZE / 2.0, translation,
 			translation);
 		final Vector3dc normal = new Vector3d(1, 0, 0);
@@ -189,29 +156,14 @@
 		final LinePlane plane = new LinePlane(IMG, rotation, rotateOp);
 
 		// EXECUTE
-		final Stream<Vector3d> origins = plane.getOrigins(2L);
-=======
-		final Point3d pointOnPlane = new Point3d(SIZE / 2.0, translation,
-			translation);
-		final Vector3d normal = new Vector3d(1, 0, 0);
-		final AxisAngle4d rotation = new AxisAngle4d(0, 1, 0, Math.PI / 2.0);
-		final LinePlane plane = new LinePlane(IMG, rotation, rotateOp);
-
-		// EXECUTE
-		final Stream<Point3d> origins = plane.getOrigins(2L);
->>>>>>> 9f24909b
+		final Stream<Vector3dc> origins = plane.getOrigins(2L);
 
 		// VERIFY
 		origins.forEach(o -> {
 			final Vector3d a = new Vector3d(o);
 			a.sub(pointOnPlane);
-<<<<<<< HEAD
-			assertEquals("Point " + a.toString() + " rotated incorrectly", 0.0, normal
-				.dot(a), 1e-12);
-=======
 			assertEquals("Point " + a + " rotated incorrectly", 0.0, normal.dot(a),
 				1e-12);
->>>>>>> 9f24909b
 		});
 	}
 
