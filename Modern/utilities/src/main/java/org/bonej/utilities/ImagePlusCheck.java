package org.bonej.utilities;

import ij.ImagePlus;
import ij.measure.Calibration;
import org.jetbrains.annotations.Contract;

import javax.annotation.Nullable;
import java.util.Arrays;

/**
 * Utility methods for checking ImagePlus properties
 *
 * @author Richard Domander 
 */
public class ImagePlusCheck {

<<<<<<< HEAD
    /** Checks if the image is 3D (three spatial dimensions) */
=======
    /**
     * Checks if the image is 3D
     *
     * @return true if the image has more than one slice,
     *         false if not, or image is null
     */
>>>>>>> 40a66f1f
    @Contract("null -> false")
    public static boolean is3D(@Nullable final ImagePlus image) {
        return image != null && image.getNSlices() > 1;
    }

<<<<<<< HEAD
    /** Checks if the image has only two colours */
=======
    /**
     * Checks if the image has only two different colours
     *
     * @return true if there are only two distinct pixel values present in the image,
     *         false if more, or the image is null
     */
>>>>>>> 40a66f1f
    @Contract("null -> false")
    public static boolean isBinaryColour(@Nullable final ImagePlus image) {
        return image != null && Arrays.stream(image.getStatistics().histogram).filter(p -> p > 0).count() <= 2;
    }

    /**
     * Calculates the degree of anisotropy in the image, i.e. the maximum difference in the ratios of the dimensions
     *
     * @return Anisotropy fraction [0.0, Double.MAX_VALUE], an isotropic image returns 0.0
     *         Returns Double.NaN if image == null
     */
    public static double anisotropy(@Nullable final ImagePlus image) {
        if (image == null) {
            return Double.NaN;
        }

        final Calibration cal = image.getCalibration();
        final double w = cal.pixelWidth;
        final double h = cal.pixelHeight;
        final double widthHeightRatio = w > h ? w / h : h / w;
        final double widthHeightAnisotropy = Math.abs(1.0 - widthHeightRatio);

        if (!is3D(image)) {
            return widthHeightAnisotropy;
        }

        final double d = cal.pixelDepth;
        final double widthDepthRatio = w > d ? w / d : d / w;
        final double heightDepthRatio = h > d ? h / d : d / h;
        final double widthDepthAnisotropy = Math.abs(1.0 - widthDepthRatio);
        final double heightDepthAnisotropy = Math.abs(1.0 - heightDepthRatio);

        return Math.max(widthHeightAnisotropy, Math.max(widthDepthAnisotropy, heightDepthAnisotropy));
    }
}<|MERGE_RESOLUTION|>--- conflicted
+++ resolved
@@ -14,31 +14,22 @@
  */
 public class ImagePlusCheck {
 
-<<<<<<< HEAD
-    /** Checks if the image is 3D (three spatial dimensions) */
-=======
     /**
      * Checks if the image is 3D
      *
-     * @return true if the image has more than one slice,
-     *         false if not, or image is null
+     * @return true if the image has more than one slice, false if not, or image is null
      */
->>>>>>> 40a66f1f
     @Contract("null -> false")
     public static boolean is3D(@Nullable final ImagePlus image) {
         return image != null && image.getNSlices() > 1;
     }
 
-<<<<<<< HEAD
-    /** Checks if the image has only two colours */
-=======
     /**
      * Checks if the image has only two different colours
      *
      * @return true if there are only two distinct pixel values present in the image,
      *         false if more, or the image is null
      */
->>>>>>> 40a66f1f
     @Contract("null -> false")
     public static boolean isBinaryColour(@Nullable final ImagePlus image) {
         return image != null && Arrays.stream(image.getStatistics().histogram).filter(p -> p > 0).count() <= 2;
