--- conflicted
+++ resolved
@@ -5,22 +5,6 @@
 
 import java.util.ArrayList;
 import java.util.Arrays;
-<<<<<<< HEAD
-import java.util.Collection;
-import java.util.List;
-import java.util.stream.Stream;
-
-import net.imagej.ImgPlus;
-import net.imglib2.img.array.ArrayImg;
-import net.imglib2.img.array.ArrayImgs;
-import net.imglib2.img.array.ArrayLocalizingCursor;
-import net.imglib2.img.basictypeaccess.array.ByteArray;
-import net.imglib2.img.basictypeaccess.array.IntArray;
-import net.imglib2.type.numeric.integer.UnsignedByteType;
-import net.imglib2.type.numeric.integer.UnsignedIntType;
-import org.bonej.ops.ellipsoid.QuickEllipsoid;
-import org.joml.Matrix3d;
-=======
 import java.util.List;
 
 import net.imglib2.img.array.ArrayRandomAccess;
@@ -28,7 +12,6 @@
 import net.imglib2.type.numeric.integer.ByteType;
 import net.imglib2.type.numeric.integer.UnsignedIntType;
 import org.bonej.ops.ellipsoid.QuickEllipsoid;
->>>>>>> 63aa32e9
 import org.joml.Vector3d;
 import org.junit.Test;
 
@@ -43,7 +26,6 @@
 
     /**
      * test for {@link EllipsoidFactorWrapper#getAnchors(QuickEllipsoid[], ImgPlus)}
-<<<<<<< HEAD
      *
      * tests the method on a simple 3x3x3 foreground cube
      * where one side of the cube is completely contained in an ellipsoid.
@@ -52,8 +34,10 @@
     public void testGetAnchors(){
         //SET-UP
         final ImgPlus<UnsignedByteType> cube3x3x3 = new ImgPlus<>(get3x3x3CubeIn5x5x5Img());
-        final QuickEllipsoid[] ellipsoids = {new QuickEllipsoid(0.5, 3.0 / 2.0 * Math.sqrt(2.0), 3.0 / 2.0 * Math.sqrt(2.0), 1.5, 2.5, 2.5, new double[][]{{1, 0, 0}, {0, 1, 0}, {0, 0, 1}})};
-
+        double[] radii = new double[]{0.5, 3.0 / 2.0 * Math.sqrt(2.0), 3.0 / 2.0 * Math.sqrt(2.0)};
+        double[] centre = new double[]{1.5, 2.5, 2.5};
+        final QuickEllipsoid[] ellipsoids = {new QuickEllipsoid(radii, centre, new double[][]{{1, 0, 0}, {0, 1, 0}, {0, 0,
+                1}})};
         //EXECUTE
         List<Vector3d> anchors = EllipsoidFactorWrapper.getAnchors(ellipsoids, cube3x3x3);
 
@@ -63,211 +47,6 @@
         assertEquals("Unexpected number of anchors found.", 17, anchors.size());
     }
 
-    /**
-     * @return a 5x5x5 ArrayImg which contains a 3x3x3 foreground cube at its centre.
-     */
-    private ArrayImg<UnsignedByteType, ByteArray> get3x3x3CubeIn5x5x5Img() {
-        final ArrayImg<UnsignedByteType, ByteArray> cube3x3x3 = ArrayImgs.unsignedBytes(5, 5, 5);
-        final ArrayLocalizingCursor<UnsignedByteType> cursor = cube3x3x3.localizingCursor();
-        while(cursor.hasNext()){
-            cursor.fwd();
-
-            long[] position = new long[3];
-            cursor.localize(position);
-            Arrays.sort(position);
-            if(position[0]>0 && position[2]<4){
-                cursor.get().setInteger(255);
-            }
-        }
-        return cube3x3x3;
-    }
-
-    /**
-     * test for {@link EllipsoidFactorWrapper#findContactPoints(QuickEllipsoid, ArrayList, byte[][], int, int, int)}
-     *
-     * uses a 6x6x6 byte array image representation of a cuboid that touches the image boundary at z=0
-     * and otherwise has a surface with 1 pixel distance from the image boundary
-     *
-     * axis-aligned ellipsoid, centred at 3,3,2 and with x,y,z direction axis lengths 1,2.1,3.1
-     * the six search directions are +- x-direction, +- y-direction and +- z-direction
-     * since the ellipsoid is narrower than the FG in x, and the FG touches the image boundary at z=0
-     * the ellipsoid will only find contact points in positive z and in both + and - y directions.
-     * The expected boundary points are (3,5.1,2),(3,3,5.1), and (3,0.9,2)
-=======
->>>>>>> 63aa32e9
-     *
-     * tests the method on a simple 3x3x3 foreground cube
-     * where one side of the cube is completely contained in an ellipsoid.
-     */
-    @Test
-<<<<<<< HEAD
-    public void testFindContactPoints() {
-        //SETUP
-        QuickEllipsoid e = new QuickEllipsoid(1,2.1,3.1,3,3,2,new double[][]{{1,0,0},{0,1,0},{0,0,1}});
-
-        double [][] vectors = new double[6][3];
-        vectors[0][0] = 1; //x-direction
-        vectors[1][1] = 1; //y-direction
-        vectors[2][2] = 1; //z-direction
-        vectors[3][0] = -1; //-x-direction
-        vectors[4][1] = -1; //-y-direction
-        vectors[5][2] = -1; //-z-direction
-
-        final byte[][] cubeImage = getCuboidImage();
-
-        double[][] expectedContact = {{3,5.1,2},{3,3,5.1},{3,0.9,2}};
-
-=======
-    public void testGetAnchors(){
-        //SET-UP
-        final ImgPlus<UnsignedByteType> cube3x3x3 = new ImgPlus<>(get3x3x3CubeIn5x5x5Img());
-        double[] radii = new double[]{0.5, 3.0 / 2.0 * Math.sqrt(2.0), 3.0 / 2.0 * Math.sqrt(2.0)};
-        double[] centre = new double[]{1.5, 2.5, 2.5};
-        final QuickEllipsoid[] ellipsoids = {new QuickEllipsoid(radii, centre, new double[][]{{1, 0, 0}, {0, 1, 0}, {0, 0,
-                1}})};
->>>>>>> 63aa32e9
-
-        //EXECUTE
-        List<Vector3d> anchors = EllipsoidFactorWrapper.getAnchors(ellipsoids, cube3x3x3);
-
-        //VERIFY
-        assertTrue("Cube centre should not be an anchor.",anchors.stream().noneMatch(a -> a.x==2.5 && a.y==2.5 && a.z==2.5));
-        assertTrue("Pixels with x==1.5 should be within ellipsoid, and therefore not anchors", anchors.stream().noneMatch(a -> a.x==1.5));
-        assertEquals("Unexpected number of anchors found.", 17, anchors.size());
-    }
-
-<<<<<<< HEAD
-    /**
-     * test for {@link EllipsoidFactorWrapper#calculateTorque(QuickEllipsoid, Iterable)}
-     *
-     * see testFindContactPoints in this file for explanation on what contact points are used
-     * based on these points, the torque is expected to be zero
-     *
-     */
-
-    @Test
-    public void testCalculateTorque() {
-        QuickEllipsoid e = new QuickEllipsoid(1,2.1,3.1,3,3,2,new double[][]{{1,0,0},{0,1,0},{0,0,1}});
-
-        double [][] vectors = new double[7][3];
-        vectors[0][0] = 1; //x-direction
-        vectors[1][1] = 1; //y-direction
-        vectors[2][2] = 1; //z-direction
-        vectors[3][0] = -1; //-x-direction
-        vectors[4][1] = -1; //-y-direction
-        vectors[5][2] = -1; //-z-direction
-
-        final byte[][] cubeImage = getCuboidImage();
-
-        //EXECUTE
-        EllipsoidFactorWrapper wrapper = new EllipsoidFactorWrapper();
-        final ArrayList<double[]> contactPoints = new ArrayList<>();
-        wrapper.findContactPointsForGivenDirections(e, contactPoints, vectors, cubeImage,6,6,6);
-        final double[] torque = EllipsoidFactorWrapper.calculateTorque(e, contactPoints);
-
-        assertEquals(0,torque[0],1e-12);
-        assertEquals(0,torque[1],1e-12);
-        assertEquals(0,torque[2],1e-12);
-    }
-
-    /**
-     * test for {@link EllipsoidFactorWrapper#wiggle(QuickEllipsoid)} in a constrained setting
-     */
-    @Test
-    public void testWiggleSurfacePoint() {
-        QuickEllipsoid e = new QuickEllipsoid(1,2,3,0,0,0,new double[][]{{1,0,0},{0,1,0},{0,0,1}});
-        final EllipsoidFactorWrapper.AnchorConstrain anchorConstrain = new EllipsoidFactorWrapper.AnchorConstrain();
-        anchorConstrain.preConstrain(e, new Vector3d(1,0,0));
-        EllipsoidFactorWrapper.wiggle(e);
-        anchorConstrain.postConstrain(e);
-        assertTrue("Wiggle does not preserve surface point.",onSurface(e, new double[]{1,0,0}));
-    }
-
-    /**
-     * test for @link EllipsoidFactorWrapper#bump(QuickEllipsoid, Collection, double, double, double)}
-     */
-    @Test
-    public void testBumpSurfacePoint() {
-        QuickEllipsoid e = new QuickEllipsoid(1,2,3,0,0,0,new double[][]{{1,0,0},{0,1,0},{0,0,1}});
-
-        final EllipsoidFactorWrapper wrapper = new EllipsoidFactorWrapper();
-        final ArrayList<double[]> contactPoints = new ArrayList<>();
-        contactPoints.add(new double[]{0,0,3});
-        final EllipsoidFactorWrapper.AnchorConstrain anchorConstrain = new EllipsoidFactorWrapper.AnchorConstrain();
-        anchorConstrain.preConstrain(e, new Vector3d(1,0,0));
-        wrapper.bump(e, contactPoints, e.getCentre()[0], e.getCentre()[1], e.getCentre()[2]);
-        anchorConstrain.postConstrain(e);
-        assertTrue("Bump does not preserve surface point.",onSurface(e, new double[]{1,0,0}));
-    }
-
-    /**
-     * test for @link EllipsoidFactorWrapper#turn(QuickEllipsoid, ArrayList, byte[][], int, int, int)}
-     */
-    @Test
-    public void testTurnSurfacePoint() {
-        QuickEllipsoid e = new QuickEllipsoid(1,2,3,0,0,0,new double[][]{{1,0,0},{0,1,0},{0,0,1}});
-
-        final EllipsoidFactorWrapper wrapper = new EllipsoidFactorWrapper();
-        final ArrayList<double[]> contactPoints = new ArrayList<>();
-        contactPoints.add(new double[]{0,0,3});
-        final EllipsoidFactorWrapper.AnchorConstrain anchorConstrain = new EllipsoidFactorWrapper.AnchorConstrain();
-        anchorConstrain.preConstrain(e, new Vector3d(1,0,0));
-        wrapper.turn(e,contactPoints, getCuboidImage(),6,6,6);
-        anchorConstrain.postConstrain(e);
-
-        assertTrue("Bump does not preserve surface point.",onSurface(e, new double[]{1,0,0}));
-    }
-
-    /**
-     * @param e ellipsoid
-     * @param point point
-     * @return true if point is on ellipsoid surface, false otherwise
-     */
-    private boolean onSurface(QuickEllipsoid e, double[] point) {
-
-        final double[][] ev = e.getRotation();
-        double[] c = e.getCentre();
-        final double[] r = e.getRadii();
-
-        final Matrix3d Q = new Matrix3d(
-                ev[0][0],ev[0][1],ev[0][2],
-                ev[1][0],ev[1][1],ev[1][2],
-                ev[2][0],ev[2][1],ev[2][2]);
-        final Matrix3d L = new Matrix3d(
-                1.0/r[0]/r[0],0,0,
-                0,1.0/r[1]/r[1],0,
-                0,0,1.0/r[2]/r[2]);
-        Matrix3d A = new Matrix3d();
-        L.mul(Q,A);
-        Matrix3d QT = new Matrix3d(Q);
-        QT.transpose();
-        QT.mul(A,A);
-
-        Vector3d APMinusC = new Vector3d();
-        Vector3d PMinusC = new Vector3d(point[0]-c[0],point[1]-c[1],point[2]-c[2]);
-        A.transform(PMinusC, APMinusC);
-        final double oneOnSurface = PMinusC.dot(APMinusC);
-
-        return Math.abs(oneOnSurface-1.0)<1.e-12;
-    }
-
-    /**
-     * creates a byte array slice representation of a foreground cuboid that touches the outside of an image on one side (z==0).
-     * @return byte[][] with z index in first index, and xy plane array in second index
-     */
-    private byte[][] getCuboidImage() {
-        int dimension = 6;
-        final byte[][] cubeImage = new byte[dimension][dimension*dimension];
-
-        for(int x=0;x<dimension;x++) {
-            for (int y = 0; y < dimension; y++) {
-                for (int z = 0; z < dimension; z++) {
-                    if (x != 0 && x != 5 && y != 0 && y != 5 && z != 5) //part of z==0 plane is on img boundary and FG
-                    {
-                        cubeImage[z][y * dimension + x] = (byte) 255;//will be -1 as byte has values in [-128,127]
-                    }
-                }
-=======
     @Test
     public void testImgToByteArray(){
         final ArrayImg<UnsignedByteType, ByteArray> unsignedIntTypes = ArrayImgs.unsignedBytes(3, 3, 3);
@@ -294,7 +73,6 @@
             Arrays.sort(position);
             if(position[0]>0 && position[2]<4){
                 cursor.get().setInteger(255);
->>>>>>> 63aa32e9
             }
         }
         return cube3x3x3;
