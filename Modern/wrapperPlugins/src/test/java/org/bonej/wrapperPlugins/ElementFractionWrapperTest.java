--- conflicted
+++ resolved
@@ -51,17 +51,12 @@
 	@Test
 	public void testNoCalibrationShowsWarning() throws Exception {
 		CommonWrapperTests.testNoCalibrationShowsWarning(IMAGE_J,
-<<<<<<< HEAD
 			ElementFractionWrapper.class);
-=======
-				ElementFractionWrapper.class);
->>>>>>> 77b42cbf
 	}
 
 	@Test
 	public void testNonBinaryImageCancelsElementFraction() throws Exception {
 		CommonWrapperTests.testNonBinaryImageCancelsPlugin(IMAGE_J,
-<<<<<<< HEAD
 			ElementFractionWrapper.class);
 	}
 
@@ -71,17 +66,6 @@
 			ElementFractionWrapper.class);
 	}
 
-=======
-				ElementFractionWrapper.class);
-	}
-
-	@Test
-	public void testNullImageCancelsElementFraction() throws Exception {
-		CommonWrapperTests.testNullImageCancelsPlugin(IMAGE_J,
-				ElementFractionWrapper.class);
-	}
-
->>>>>>> 77b42cbf
 	// TODO Rewrite with a hyper stack
 	@Test
 	public void testResults() throws Exception {
@@ -100,28 +84,16 @@
 		final double[][] expectedValues = { expectedVolumes, expectedTotalVolumes,
 				expectedRatios };
 		final String[] expectedHeaders = { "Bone volume (" + unit + "³)",
-<<<<<<< HEAD
 			"Total volume (" + unit + "³)", "Volume Ratio" };
 		// Create an test image of a cuboid
 		final Img<BitType> img = ArrayImgs.bits(stackSide, stackSide, stackSide);
 		Views.interval(img, new long[] { 1, 1, 1 }, new long[] { 5, 5, 5 }).forEach(
 			BitType::setOne);
-=======
-				"Total volume (" + unit + "³)", "Volume Ratio" };
-		// Create an test image of a cuboid
-		final Img<BitType> img = ArrayImgs.bits(stackSide, stackSide, stackSide);
-		Views.interval(img, new long[] { 1, 1, 1 }, new long[] { 5, 5, 5 }).forEach(
-				BitType::setOne);
->>>>>>> 77b42cbf
 		double[] calibration = new double[] { scale, scale, scale };
 		final String[] units = new String[] { unit, unit, unit };
 		final AxisType[] axes = { Axes.X, Axes.Y, Axes.Z };
 		final ImgPlus<BitType> imgPlus = new ImgPlus<>(img, "Cube", axes,
-<<<<<<< HEAD
 			calibration, units);
-=======
-				calibration, units);
->>>>>>> 77b42cbf
 
 		// EXECUTE
 		final CommandModule module = IMAGE_J.command().run(
@@ -151,11 +123,7 @@
 		final UserInterface mockUI = mock(UserInterface.class);
 		final SwingDialogPrompt mockPrompt = mock(SwingDialogPrompt.class);
 		when(mockUI.dialogPrompt(anyString(), anyString(), any(), any()))
-<<<<<<< HEAD
 			.thenReturn(mockPrompt);
-=======
-				.thenReturn(mockPrompt);
->>>>>>> 77b42cbf
 		IMAGE_J.ui().setDefaultUI(mockUI);
 
 		// Create an hyperstack with no calibration
@@ -163,7 +131,6 @@
 		final DefaultLinearAxis cAxis = new DefaultLinearAxis(Axes.CHANNEL);
 		final Img<DoubleType> img = ArrayImgs.doubles(5, 5);
 		final ImgPlus<DoubleType> imgPlus = new ImgPlus<>(img, "Test image", xAxis,
-<<<<<<< HEAD
 			cAxis);
 
 		// Run command
@@ -176,20 +143,6 @@
 			module.getCancelReason());
 		verify(mockUI, timeout(1000)).dialogPrompt(anyString(), anyString(), any(),
 			any());
-=======
-				cAxis);
-
-		// Run command
-		final CommandModule module = IMAGE_J.command().run(
-				ElementFractionWrapper.class, true, "inputImage", imgPlus).get();
-
-		assertTrue("A non 2D and 3D image should have cancelled the plugin", module
-				.isCanceled());
-		assertEquals("Cancel reason is incorrect", CommonMessages.WEIRD_SPATIAL,
-				module.getCancelReason());
-		verify(mockUI, timeout(1000)).dialogPrompt(anyString(), anyString(), any(),
-				any());
->>>>>>> 77b42cbf
 	}
 
 	@AfterClass
