--- conflicted
+++ resolved
@@ -209,24 +209,21 @@
         // TODO Should this be logService.debug?
         final double fillingPercentage = 100.0 * (numberOfAssignedVoxels / numberOfForegroundVoxels);
         logService.info("filling percentage = " + fillingPercentage + "%");
-
-        //debugging
         logService.info("found " + ellipsoids.size() + " ellipsoids");
-        logService.info("assigned voxels = " + numberOfAssignedVoxels);
-        logService.info("foreground voxels = " + numberOfForegroundVoxels);
         logService.info("number of seed points = " + internalSeedPoints.size());
-<<<<<<< HEAD
-
+		logService.info("initial sampling directions = " + nSphere);
+		logService.info("threshold for ridge point inclusions = " + thresholdForBeingARidgePoint);
+		logService.info("filtering sampling directions = " + nFilterSampling);
         if(logService.isDebug()) {
+			logService.debug("assigned voxels = " + numberOfAssignedVoxels);
+			logService.debug("foreground voxels = " + numberOfForegroundVoxels);
 			for (int i = 0; i < Math.min(100, ellipsoids.size()); i++) {
 				logService.debug("ellipsoid(" + i + "):\n" + ellipsoids.get(i).toString());
 			}
 		}
-=======
-        logService.info("initial sampling directions = " + nSphere);
-		logService.info("threshold for ridge point inclusions = " + thresholdForBeingARidgePoint);
-		logService.info("filtering sampling directions = " + nFilterSampling);
->>>>>>> 738d0dc2
+
+
+
     }
 
 	private void createAToBImage(final double[] aBRatios,
@@ -408,17 +405,10 @@
 
 	// TODO Refactor this and sub-functions into an Op
 	private List<Ellipsoid> findEllipsoids(final Collection<Vector3dc> seeds) {
-<<<<<<< HEAD
-        final List<Vector3dc> filterSamplingDirections = getGeneralizedSpiralSetOnSphere(250).collect(toList());
-
-        final Stream<Optional<Ellipsoid>> ellipsoidCandidates = seeds
-			.stream().flatMap(seed -> getPointCombinationsForOneSeedPoint(
-=======
 		final List<Vector3dc> filterSamplingDirections =
 			getGeneralizedSpiralSetOnSphere(nFilterSampling).collect(toList());
 		final Stream<Optional<Ellipsoid>> ellipsoidCandidates = seeds
 			.parallelStream().flatMap(seed -> getPointCombinationsForOneSeedPoint(
->>>>>>> 738d0dc2
 				seed).map(c -> findLocalEllipsoidOp.calculate(new ArrayList<>(c),
 					seed)));
 		return ellipsoidCandidates.filter(Optional::isPresent).map(Optional::get)
