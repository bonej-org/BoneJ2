/*
BSD 2-Clause License
Copyright (c) 2018, Michael Doube, Richard Domander, Alessandro Felder
All rights reserved.
Redistribution and use in source and binary forms, with or without
modification, are permitted provided that the following conditions are met:
* Redistributions of source code must retain the above copyright notice, this
  list of conditions and the following disclaimer.
* Redistributions in binary form must reproduce the above copyright notice,
  this list of conditions and the following disclaimer in the documentation
  and/or other materials provided with the distribution.
THIS SOFTWARE IS PROVIDED BY THE COPYRIGHT HOLDERS AND CONTRIBUTORS "AS IS"
AND ANY EXPRESS OR IMPLIED WARRANTIES, INCLUDING, BUT NOT LIMITED TO, THE
IMPLIED WARRANTIES OF MERCHANTABILITY AND FITNESS FOR A PARTICULAR PURPOSE ARE
DISCLAIMED. IN NO EVENT SHALL THE COPYRIGHT HOLDER OR CONTRIBUTORS BE LIABLE
FOR ANY DIRECT, INDIRECT, INCIDENTAL, SPECIAL, EXEMPLARY, OR CONSEQUENTIAL
DAMAGES (INCLUDING, BUT NOT LIMITED TO, PROCUREMENT OF SUBSTITUTE GOODS OR
SERVICES; LOSS OF USE, DATA, OR PROFITS; OR BUSINESS INTERRUPTION) HOWEVER
CAUSED AND ON ANY THEORY OF LIABILITY, WHETHER IN CONTRACT, STRICT LIABILITY,
OR TORT (INCLUDING NEGLIGENCE OR OTHERWISE) ARISING IN ANY WAY OUT OF THE USE
OF THIS SOFTWARE, EVEN IF ADVISED OF THE POSSIBILITY OF SUCH DAMAGE.
*/

package org.bonej.wrapperPlugins;

import static java.util.stream.Collectors.toList;
import static java.util.stream.Collectors.toMap;
import static net.imglib2.roi.Regions.countTrue;

import java.util.*;
import java.util.function.Function;
import java.util.stream.IntStream;
import java.util.stream.LongStream;
import java.util.stream.Stream;

import net.imglib2.type.numeric.integer.*;
import org.bonej.ops.ellipsoid.OptimisationParameters;
import org.bonej.ops.ellipsoid.EllipsoidOptimisationStrategy;
import org.bonej.ops.ellipsoid.QuickEllipsoid;
import org.bonej.ops.ellipsoid.constrain.AnchorEllipsoidConstrain;
import org.bonej.ops.ellipsoid.constrain.NoEllipsoidConstrain;
import org.bonej.ops.skeletonize.FindRidgePoints;
import org.bonej.utilities.SharedTable;
import org.bonej.wrapperPlugins.wrapperUtils.Common;
import org.joml.Vector3d;
import org.joml.Vector3dc;
import org.scijava.ItemIO;
import org.scijava.ItemVisibility;
import org.scijava.app.StatusService;
import org.scijava.command.Command;
import org.scijava.command.ContextCommand;
import org.scijava.log.LogService;
import org.scijava.plugin.Parameter;
import org.scijava.plugin.Plugin;
import org.scijava.table.DefaultColumn;
import org.scijava.table.Table;
import org.scijava.ui.UIService;

import net.imagej.ImgPlus;
import net.imagej.display.ColorTables;
import net.imagej.ops.OpService;
<<<<<<< HEAD
import net.imagej.units.UnitService;
=======
import net.imagej.ops.special.function.BinaryFunctionOp;
import net.imagej.ops.special.function.Functions;
>>>>>>> 63aa32e9
import net.imglib2.*;
import net.imglib2.RandomAccess;
import net.imglib2.algorithm.neighborhood.Neighborhood;
import net.imglib2.algorithm.neighborhood.RectangleShape;
import net.imglib2.img.Img;
import net.imglib2.img.array.ArrayImg;
import net.imglib2.img.array.ArrayImgs;
import net.imglib2.img.array.ArrayRandomAccess;
import net.imglib2.img.basictypeaccess.array.ByteArray;
import net.imglib2.img.basictypeaccess.array.FloatArray;
import net.imglib2.type.logic.BitType;
<<<<<<< HEAD
import net.imglib2.type.numeric.integer.*;
=======
>>>>>>> 63aa32e9
import net.imglib2.type.numeric.real.FloatType;
import net.imglib2.util.Intervals;
import net.imglib2.view.IntervalView;
import net.imglib2.view.Views;

/**
 * ImageJ plugin to describe the local geometry of a binary image in an
 * oblate/prolate spheroid space. Uses Skeletonize3D to generate a 3D skeleton,
 * the points of which are used as centres for maximally inscribed ellipsoids.
 * The ellipsoid factor (EF) is a method for the local determination of the rod-
 * or plate-like nature of porous or spongy continua. EF at a point within a 3D
 * structure is defined as the difference in axis ratios of the greatest
 * ellipsoid that fits inside the structure and that contains the point of
 * interest, and ranges from −1 for strongly oblate (discus-shaped) ellipsoids,
 * to +1 for strongly prolate (javelin-shaped) ellipsoids. For an ellipsoid with
 * axes a ≤ b ≤ c, EF = a/b − b/c.
 *
 * @author Michael Doube
 * @author Alessandro Felder
 * @see <a href="http://dx.doi.org/10.3389/fendo.2015.00015">
 *      "The ellipsoid factor for quantification of rods, plates, and intermediate forms in 3D geometries"
 *      Frontiers in Endocrinology (2015)</a>
 */

@Plugin(type = Command.class, menuPath = "Plugins>BoneJ>Ellipsoid Factor 2")
public class EllipsoidFactorWrapper extends ContextCommand {

	// Several ellipsoids may fall in same bin if this is too small a number!
	// This will be ignored!
	private static final long FLINN_PLOT_DIMENSION = 501;
	private static final String NO_ELLIPSOIDS_FOUND = "No ellipsoids were found - try modifying input parameters.";

	//ImageJ services
	@SuppressWarnings("unused")
	@Parameter
	private OpService opService;
	@SuppressWarnings("unused")
	@Parameter
	private LogService logService;
	@SuppressWarnings("unused")
	@Parameter
	private StatusService statusService;
	@SuppressWarnings("unused")
	@Parameter
	private UIService uiService;

	//main input image
	@SuppressWarnings("unused")
	@Parameter
	private ImgPlus<UnsignedIntType> inputImgPlus;

	//algorithm parameters
	@Parameter(visibility = ItemVisibility.MESSAGE)
	private String setup = "Setup";
	@Parameter(label = "Vectors")
	int nVectors = 100;
	@Parameter(label = "Sampling_increment", description = "Increment for vector searching in real units. Default is ~Nyquist sampling of a unit pixel.")
	private double vectorIncrement = 1 / 2.3;
	@Parameter(label = "Skeleton_points per ellipsoid", description = "Number of skeleton points per ellipsoid. Sets the granularity of the ellipsoid fields.")
	private int skipRatio = 50;
	@Parameter(label = "Contact sensitivity")
	private int contactSensitivity = 1;
	@Parameter(label = "Maximum_iterations", description = "Maximum iterations to try improving ellipsoid fit before stopping.")
	private int maxIterations = 100;
	@Parameter(label = "Maximum_drift", description = "maximum distance ellipsoid may drift from seed point. Defaults to unit voxel diagonal length")
	private double maxDrift = Math.sqrt(3);

	//what seed points should I use?
	@Parameter(label = "Seed points on distance ridge", description = "tick this if you would like ellipsoids to be seeded on the foreground distance ridge")
	private boolean seedOnDistanceRidge = true;
	@Parameter(label = "Seed points on unoccupied surfaces", description = "tick this if you would like ellipsoids to be seeded on surface voxels that are not inside an ellipsoid")
	private boolean seedOnSurface = false;

	//output parameters
	@Parameter(visibility = ItemVisibility.MESSAGE)
	private String outputs = "Outputs";
	@Parameter(label = "Show secondary images")
	private boolean showSecondaryImages = false;
	@Parameter(label = "Gaussian_sigma")
	private double sigma = 2;

	//output variables
	@Parameter(label = "EF image", type = ItemIO.OUTPUT)
	private ImgPlus<FloatType> efImage;
	@Parameter(label = "ID image", type = ItemIO.OUTPUT)
	private ImgPlus<IntType> eIdImage;
	@Parameter(label = "Volume Image", type = ItemIO.OUTPUT)
	private ImgPlus<FloatType> vImage;
	@Parameter(label = "a/b Image", type = ItemIO.OUTPUT)
	private ImgPlus<FloatType> aToBAxisRatioImage;
	@Parameter(label = "b/c Image", type = ItemIO.OUTPUT)
	private ImgPlus<FloatType> bToCAxisRatioImage;
	@Parameter(label = "Unweighted Flinn Plot", type = ItemIO.OUTPUT)
	private ImgPlus<BitType> flinnPlotImage;
	@Parameter(label = "Flinn Peak Plot", type = ItemIO.OUTPUT)
	private ImgPlus<FloatType> flinnPeakPlotImage;
	@Parameter(label = "Seed Points", type = ItemIO.OUTPUT)
	private ImgPlus<ByteType> seedPointImage;// 0=not a seed, 1=medial seed && not anchor seed, 2=surface anchor seed

	@Parameter(label = "Seed Points", type = ItemIO.OUTPUT)
	private ImgPlus<ByteType> seedPointImage;// 0=not a seed, 1=medial seed && not anchor seed, 2=surface anchor seed

	/**
	 * The EF results in a {@link Table}, null if there are no results
	 */
	@Parameter(type = ItemIO.OUTPUT, label = "BoneJ results")
	private Table<DefaultColumn<Double>, Double> resultsTable;
	@Parameter(visibility = ItemVisibility.MESSAGE)
	private String note = "Ellipsoid Factor is beta software.\n" + "Please report your experiences to the user group:\n"
			+ "http://forum.image.sc/tags/bonej";

	@Override
	public void run() {
		final ImgPlus<BitType> inputAsBitType = Common.toBitTypeImgPlus(opService, inputImgPlus);

		final QuickEllipsoid[] ellipsoids = runEllipsoidOptimisation(inputImgPlus);
		if (ellipsoids.length == 0) {
			cancel(NO_ELLIPSOIDS_FOUND);
			return;
		}
		createEFOutputs(inputAsBitType, ellipsoids);
		statusService.showStatus("Ellipsoid Factor completed");
	}

	private static float computeEllipsoidFactor(final QuickEllipsoid ellipsoid) {
		final double[] sortedRadii = ellipsoid.getSortedRadii();
		return (float) (sortedRadii[0] / sortedRadii[1] - sortedRadii[1] / sortedRadii[2]);
	}

	/**
	 * Using skeleton points as seeds, propagate along each vector until a boundary
	 * is hit. Use the resulting cloud of boundary points as input into an ellipsoid
	 * fit.
	 *
	 * @param imp
	 *            input image
	 * @return array of fitted ellipsoids
	 */
	private QuickEllipsoid[] runEllipsoidOptimisation(final ImgPlus imp) {
		long start = System.currentTimeMillis();

		final int w = (int) imp.dimension(0);
		final int h = (int) imp.dimension(1);
		final int d = (int) imp.dimension(2);

		final byte[][] pixels = imgPlusToByteArray(imp);
		final ArrayImg<ByteType, ByteArray> seedImage = ArrayImgs.bytes(w, h, d);
		QuickEllipsoid[] quickEllipsoids = new QuickEllipsoid[]{};
		final OptimisationParameters parameters = new OptimisationParameters(vectorIncrement, nVectors, contactSensitivity, maxIterations, maxDrift);
		if (seedOnDistanceRidge) {
			// noinspection unchecked
			final ImgPlus<BitType> inputAsBitType = Common.toBitTypeImgPlus(opService, inputImgPlus);
			List<Vector3d> ridgePoints = getDistanceRidgePoints(inputAsBitType);
			ridgePoints = applySkipRatio(ridgePoints);
			addPointsToDisplay(ridgePoints, seedImage, (byte) 1);

			statusService.showStatus("Optimising centrally-seeded ellipsoids from "+ridgePoints.size()+" ridge points...");
			final BinaryFunctionOp<byte[][], Vector3d, QuickEllipsoid> medialOptimisation = Functions.binary(opService,
					EllipsoidOptimisationStrategy.class, QuickEllipsoid.class, pixels, new Vector3d(),
					new long[]{w, h, d}, new NoEllipsoidConstrain(),parameters);
			quickEllipsoids = ridgePoints.parallelStream().map(sp -> medialOptimisation.calculate(pixels, sp))
					.filter(Objects::nonNull).toArray(QuickEllipsoid[]::new);
			Arrays.sort(quickEllipsoids, (a, b) -> Double.compare(b.getVolume(), a.getVolume()));
			logService.info("Found " + quickEllipsoids.length + " centrally-seeded ellipsoids.");
		}
		if (seedOnSurface) {
			List<Vector3d> anchors = getAnchors(quickEllipsoids, imp);
			anchors = applySkipRatio(anchors);
			addPointsToDisplay(anchors, seedImage, (byte) 2);
			logService.info("Found " + anchors.size() + " anchors.");

			statusService.showStatus("Optimising surface-seeded ellipsoids...");
			final BinaryFunctionOp<byte[][], Vector3d, QuickEllipsoid> surfaceOptimisation = Functions.binary(opService,
					EllipsoidOptimisationStrategy.class, QuickEllipsoid.class, pixels, new Vector3d(),
					new long[]{w, h, d}, new AnchorEllipsoidConstrain(),parameters);
			final QuickEllipsoid[] anchoredEllipsoids = anchors.parallelStream()
					.map(a -> surfaceOptimisation.calculate(pixels, a)).filter(Objects::nonNull)
					.toArray(QuickEllipsoid[]::new);
			logService.info("Found " + anchoredEllipsoids.length + " surface-seeded ellipsoids.");

			quickEllipsoids = Stream.concat(Arrays.stream(quickEllipsoids), Arrays.stream(anchoredEllipsoids))
					.toArray(QuickEllipsoid[]::new);
		}

		seedPointImage = new ImgPlus<>(seedImage, "Seed points");
		seedPointImage.setChannelMaximum(0, 2);
		Arrays.sort(quickEllipsoids, (a, b) -> Double.compare(b.getVolume(), a.getVolume()));
		long stop = System.currentTimeMillis();
		logService.info("Found " + quickEllipsoids.length + " ellipsoids in " + (stop - start) + " ms");
		return quickEllipsoids;
	}

	// region --seed point finding--
	/**
	 * This method finds the anchor points in the input image. Anchor points are
	 * defined as centres of foreground pixels which have at least one background
	 * neighbour and are not contained in any of the ellipsoids.
	 *
	 * @param ellipsoids
	 *            Array of QuickEllipsoid that excludes candidate anchor points
	 * @param inputImgPlus
	 *            ImgPlus in which to find anchor points
	 * @return the list of anchor points
	 */
	static List<Vector3d> getAnchors(final QuickEllipsoid[] ellipsoids, final ImgPlus<UnsignedByteType> inputImgPlus) {
		final List<Vector3d> anchors = new ArrayList<>();

		final Interval inputShrunkByOne = Intervals.expand(inputImgPlus, -1);
		final IntervalView<UnsignedByteType> source = Views.interval(inputImgPlus, inputShrunkByOne);
		final Cursor<UnsignedByteType> centre = Views.iterable(source).localizingCursor();
		final RectangleShape shape = new RectangleShape(1, true);

		for (final Neighborhood<UnsignedByteType> localNeighborhood : shape.neighborhoods(source)) {
			// (the center cursor runs over the image in the same iteration order as
			// neighborhood)
			final UnsignedByteType centerValue = centre.next();
			if (centerValue.get() == 0) {
				continue;
			}
			long[] position = new long[3];
			centre.localize(position);

			for (final UnsignedByteType value : localNeighborhood) {
				if (value.get() == 0) {
					final double[] voxelCentre = new double[]{position[0] + 0.5, position[1] + 0.5, position[2] + 0.5};
					if (Arrays.stream(ellipsoids)
							.anyMatch(e -> e.contains(voxelCentre[0], voxelCentre[1], voxelCentre[2]))) {
						continue;
					}
					anchors.add(new Vector3d(voxelCentre[0], voxelCentre[1], voxelCentre[2]));
					break;
				}
			}

		}
		return anchors;
	}

	private List<Vector3d> getDistanceRidgePoints(ImgPlus<BitType> imp) {
		List<Vector3d> ridgePoints = (List<Vector3d>) opService.run(FindRidgePoints.class, imp);
		logService.info("Found " + ridgePoints.size() + " skeleton points");
		return ridgePoints;
	}

	private List<Vector3d> applySkipRatio(List<Vector3d> seedPoints) {
		if (skipRatio > 1) {
			int limit = seedPoints.size() / skipRatio + Math.min(seedPoints.size() % skipRatio, 1);
			seedPoints = Stream.iterate(0, i -> i + skipRatio).limit(limit).map(seedPoints::get).collect(toList());
		}
		return seedPoints;
	}

<<<<<<< HEAD
	static void wiggle(QuickEllipsoid ellipsoid) {
		final double b = Math.random() * 0.2 - 0.1;
		final double c = Math.random() * 0.2 - 0.1;
		final double a = Math.sqrt(1 - b * b - c * c);

		// zeroth column, should be very close to [1, 0, 0]^T (mostly x)
		final double[] zerothColumn = {a, b, c};

		// form triangle in random plane
		final double[] vector = new double[]{rng.nextGaussian(), rng.nextGaussian(), rng.nextGaussian()};

		// first column, should be very close to [0, 1, 0]^T
		final double[] firstColumn = norm(crossProduct(zerothColumn, vector));

		// second column, should be very close to [0, 0, 1]^T
		final double[] secondColumn = norm(crossProduct(zerothColumn, firstColumn));

		double[][] rotation = {zerothColumn, firstColumn, secondColumn};

		// array has subarrays as rows, need them as columns
		rotation = QuickEllipsoid.transpose(rotation);
		ellipsoid.rotate(rotation);
=======
	private void addPointsToDisplay(List<Vector3d> seedPoints, ArrayImg<ByteType, ByteArray> seedImage, byte i) {
		final ArrayRandomAccess<ByteType> access = seedImage.randomAccess();
		for (final Vector3d p : seedPoints) {
			access.setPosition(new int[]{(int) p.x, (int) p.y, (int) p.z});
			access.get().set(i);
		}
>>>>>>> 63aa32e9
	}
	//endregion

<<<<<<< HEAD
	/**
	 * This method finds the anchor points in the input image. Anchor points are
	 * defined as centres of foreground pixels which have at least one background
	 * neighbour and are not contained in any of the ellipsoids.
	 *
	 * @param ellipsoids
	 *            Array of QuickEllipsoid that excludes candidate anchor points
	 * @param inputImgPlus
	 *            ImgPlus in which to find anchor points
	 * @return the list of anchor points
	 */
	static List<Vector3d> getAnchors(final QuickEllipsoid[] ellipsoids, final ImgPlus<UnsignedByteType> inputImgPlus) {
		final List<Vector3d> anchors = new ArrayList<>();

		final Interval inputShrunkByOne = Intervals.expand(inputImgPlus, -1);
		final IntervalView<UnsignedByteType> source = Views.interval(inputImgPlus, inputShrunkByOne);
		final Cursor<UnsignedByteType> centre = Views.iterable(source).cursor();
		final RectangleShape shape = new RectangleShape(1, true);

		for (final Neighborhood<UnsignedByteType> localNeighborhood : shape.neighborhoods(source)) {
			// (the center cursor runs over the image in the same iteration order as
			// neighborhood)
			final UnsignedByteType centerValue = centre.next();
			if (centerValue.get() == 0) {
				continue;
			}
			long[] position = new long[3];
			centre.localize(position);

			if (Arrays.stream(ellipsoids)
					.anyMatch(e -> e.contains(position[0] + 0.5, position[1] + 0.5, position[2] + 0.5)))
				continue;

			for (final UnsignedByteType value : localNeighborhood) {
				if (value.get() == 0) {
					anchors.add(new Vector3d(position[0] + 0.5, position[1] + 0.5, position[2] + 0.5));
					break;
				}
			}

		}

		return anchors;
	}

=======
	// region -- output methods --
>>>>>>> 63aa32e9
	private void createAToBImage(final double[] aBRatios, final IterableInterval<IntType> ellipsoidIDs) {
		final Img<FloatType> aToBImage = createNaNCopy();
		mapValuesToImage(aBRatios, ellipsoidIDs, aToBImage);
		aToBAxisRatioImage = new ImgPlus<>(aToBImage, "a/b");
		aToBAxisRatioImage.setChannelMaximum(0, 1.0f);
		aToBAxisRatioImage.setChannelMinimum(0, 0.0f);
	}

	private void createBToCImage(final double[] bCRatios, final IterableInterval<IntType> ellipsoidIDs) {
		final Img<FloatType> bToCImage = createNaNCopy();
		mapValuesToImage(bCRatios, ellipsoidIDs, bToCImage);
		bToCAxisRatioImage = new ImgPlus<>(bToCImage, "b/c");
		bToCAxisRatioImage.setChannelMaximum(0, 1.0f);
		bToCAxisRatioImage.setChannelMinimum(0, 0.0f);
	}

	private void mapValuesToImage(final double[] values, final IterableInterval<IntType> ellipsoidIdentityImage,
			final RandomAccessible<FloatType> ellipsoidFactorImage) {
		final RandomAccess<FloatType> ef = ellipsoidFactorImage.randomAccess();
		final Cursor<IntType> id = ellipsoidIdentityImage.localizingCursor();
		final long[] position = new long[3];
		while (id.hasNext()) {
			id.fwd();
			if (id.get().getInteger() < 0) {
				continue;
			}
			id.localize(position);
			final double value = values[id.get().getInteger()];
			ef.setPosition(position);
			ef.get().setReal(value);
		}
	}

	private void createEFImage(final Collection<QuickEllipsoid> ellipsoids,
			final IterableInterval<IntType> ellipsoidIDs) {
		final Img<FloatType> ellipsoidFactorImage = createNaNCopy();
		final double[] ellipsoidFactors = ellipsoids.parallelStream()
				.mapToDouble(EllipsoidFactorWrapper::computeEllipsoidFactor).toArray();
		mapValuesToImage(ellipsoidFactors, ellipsoidIDs, ellipsoidFactorImage);
		efImage = new ImgPlus<>(ellipsoidFactorImage, "EF");
		efImage.setChannelMaximum(0, 1);
		efImage.setChannelMinimum(0, -1);
		efImage.initializeColorTables(1);
		efImage.setColorTable(ColorTables.FIRE, 0);
	}

	private void createFlinnPeakPlot(final double[] aBRatios, final double[] bCRatios,
			final Img<IntType> ellipsoidIDs) {
		Img<FloatType> flinnPeakPlot = ArrayImgs.floats(FLINN_PLOT_DIMENSION, FLINN_PLOT_DIMENSION);
		final RandomAccess<FloatType> flinnPeakPlotRA = flinnPeakPlot.randomAccess();
		final RandomAccess<IntType> idAccess = ellipsoidIDs.randomAccess();
		final Cursor<IntType> idCursor = ellipsoidIDs.localizingCursor();
		final long[] position = new long[3];
		while (idCursor.hasNext()) {
			idCursor.fwd();
			if (idCursor.get().getInteger() < 0) {
				continue;
			}
			idCursor.localize(position);
			idAccess.setPosition(position);
			final int localMaxEllipsoidID = idAccess.get().getInteger();
			final long x = Math.round(aBRatios[localMaxEllipsoidID] * (FLINN_PLOT_DIMENSION - 1));
			final long y = Math.round(bCRatios[localMaxEllipsoidID] * (FLINN_PLOT_DIMENSION - 1));
			flinnPeakPlotRA.setPosition(new long[]{x, FLINN_PLOT_DIMENSION - y - 1});
			final float currentValue = flinnPeakPlotRA.get().getRealFloat();
			flinnPeakPlotRA.get().set(currentValue + 1.0f);
		}
		if (sigma > 0.0) {
			flinnPeakPlot = (Img<FloatType>) opService.filter().gauss(flinnPeakPlot, sigma);
		}
		flinnPeakPlotImage = new ImgPlus<>(flinnPeakPlot, "Flinn Peak Plot");
		flinnPeakPlotImage.setChannelMaximum(0, 255.0f);
		flinnPeakPlotImage.setChannelMinimum(0, 0.0f);
	}

	private void createFlinnPlotImage(final double[] aBRatios, final double[] bCRatios) {
		final Img<BitType> flinnPlot = ArrayImgs.bits(FLINN_PLOT_DIMENSION, FLINN_PLOT_DIMENSION);
		final RandomAccess<BitType> flinnRA = flinnPlot.randomAccess();
		for (int i = 0; i < aBRatios.length; i++) {
			final long x = Math.round(aBRatios[i] * (FLINN_PLOT_DIMENSION - 1));
			final long y = FLINN_PLOT_DIMENSION - Math.round(bCRatios[i] * (FLINN_PLOT_DIMENSION - 1)) - 1;
			flinnRA.setPosition(x, 0);
			flinnRA.setPosition(y, 1);
			flinnRA.get().setOne();
		}
		flinnPlotImage = new ImgPlus<>(flinnPlot, "Unweighted Flinn Plot");
		flinnPlotImage.setChannelMaximum(0, 255.0f);
		flinnPlotImage.setChannelMinimum(0, 0.0f);
	}

	private Img<FloatType> createNaNCopy() {
		final ArrayImg<FloatType, FloatArray> copy = ArrayImgs.floats(inputImgPlus.dimension(0),
				inputImgPlus.dimension(1), inputImgPlus.dimension(2));
		copy.forEach(e -> e.setReal(Float.NaN));
		return copy;
	}

	private void createPrimaryOutputImages(final List<QuickEllipsoid> ellipsoids, final Img<IntType> ellipsoidIDs) {
		createEFImage(ellipsoids, ellipsoidIDs);
		createVolumeImage(ellipsoids, ellipsoidIDs);
	}

	private void createSecondaryOutputImages(final List<QuickEllipsoid> ellipsoids, final Img<IntType> ellipsoidIDs) {
		final double[] aBRatios = ellipsoids.parallelStream()
				.mapToDouble(e -> e.getSortedRadii()[0] / e.getSortedRadii()[1]).toArray();
		createAToBImage(aBRatios, ellipsoidIDs);
		final double[] bCRatios = ellipsoids.parallelStream()
				.mapToDouble(e -> e.getSortedRadii()[1] / e.getSortedRadii()[2]).toArray();
		createBToCImage(bCRatios, ellipsoidIDs);
		createFlinnPlotImage(aBRatios, bCRatios);
		createFlinnPeakPlot(aBRatios, bCRatios, ellipsoidIDs);
		eIdImage = new ImgPlus<>(ellipsoidIDs, "ID");
		eIdImage.setChannelMaximum(0, ellipsoids.size() / 10.0f);
		eIdImage.setChannelMinimum(0, -1.0f);
	}

	private void createVolumeImage(final List<QuickEllipsoid> ellipsoids,
			final IterableInterval<IntType> ellipsoidIDs) {
		final Img<FloatType> volumeImage = createNaNCopy();
		final double[] volumes = ellipsoids.parallelStream().mapToDouble(QuickEllipsoid::getVolume).toArray();
		mapValuesToImage(volumes, ellipsoidIDs, volumeImage);
		vImage = new ImgPlus<>(volumeImage, "Volume");
		vImage.setChannelMaximum(0, ellipsoids.get(0).getVolume());
		vImage.setChannelMinimum(0, -1.0f);
	}

	private long countAssignedVoxels(final Iterable<IntType> ellipsoidIdentityImage) {
		final LongType assignedVoxels = new LongType();
		ellipsoidIdentityImage.forEach(e -> {
			if (e.get() >= 0) {
				assignedVoxels.inc();
			}
		});
		return assignedVoxels.get();
	}

	private Img<IntType> assignEllipsoidIDs(final Img<BitType> mask, final List<QuickEllipsoid> ellipsoids) {
		final Img<IntType> idImage = ArrayImgs.ints(mask.dimension(0), mask.dimension(1), mask.dimension(2));
		idImage.forEach(c -> c.setInteger(-1));
		final Map<QuickEllipsoid, Integer> iDs = IntStream.range(0, ellipsoids.size()).boxed()
				.collect(toMap(ellipsoids::get, Function.identity()));
		final LongStream zRange = LongStream.range(0, mask.dimension(2));
		zRange.parallel().forEach(z -> {
			// multiply by image unit? make more intelligent bounding box?
			final List<QuickEllipsoid> localEllipsoids = ellipsoids.stream()
					.filter(e -> Math.abs(e.getCentre()[2] - z) < e.getSortedRadii()[2]).collect(toList());
			final long[] mins = {0, 0, z};
			final long[] maxs = {mask.dimension(0) - 1, mask.dimension(1) - 1, z};
			final Cursor<BitType> maskSlice = Views.interval(mask, mins, maxs).localizingCursor();
			colourSlice(idImage, maskSlice, localEllipsoids, iDs);
		});
		return idImage;
	}

	private void colourSlice(final RandomAccessible<IntType> idImage, final Cursor<BitType> mask,
			final Collection<QuickEllipsoid> localEllipsoids, final Map<QuickEllipsoid, Integer> iDs) {
		while (mask.hasNext()) {
			mask.fwd();
			if (!mask.get().get()) {
				continue;
			}
			final long[] coordinates = new long[3];
			mask.localize(coordinates);
			final Vector3d point = new Vector3d(coordinates[0] + 0.5, coordinates[1] + 0.5, coordinates[2] + 0.5);
			colourID(localEllipsoids, idImage, point, iDs);
		}
	}

	private void colourID(final Collection<QuickEllipsoid> localEllipsoids,
			final RandomAccessible<IntType> ellipsoidIdentityImage, final Vector3dc point,
			final Map<QuickEllipsoid, Integer> iDs) {
		final Optional<QuickEllipsoid> candidate = localEllipsoids.stream()
				.filter(e -> e.contains(point.x(), point.y(), point.z())).findFirst();
		if (!candidate.isPresent()) {
			return;
		}
		final RandomAccess<IntType> eIDRandomAccess = ellipsoidIdentityImage.randomAccess();
		eIDRandomAccess.setPosition(new long[]{(long) point.x(), (long) point.y(), (long) point.z()});
		final QuickEllipsoid ellipsoid = candidate.get();
		eIDRandomAccess.get().set(iDs.get(ellipsoid));
	}

	private void createEFOutputs(ImgPlus<BitType> inputAsBitType, QuickEllipsoid[] ellipsoids) {
		statusService.showStatus("Ellipsoid Factor: assigning EF to foreground voxels...");
		long start = System.currentTimeMillis();
<<<<<<< HEAD
		final QuickEllipsoid[] ellipsoids = findEllipsoids(inputImgPlus, skeletonPoints);
		Arrays.sort(ellipsoids, (a, b) -> Double.compare(b.getVolume(), a.getVolume()));
=======
		final Img<IntType> ellipsoidIdentityImage = assignEllipsoidIDs(inputAsBitType, Arrays.asList(ellipsoids));
>>>>>>> 63aa32e9
		long stop = System.currentTimeMillis();
		logService.info("Found maximal ellipsoids in " + (stop - start) + " ms");

		createPrimaryOutputImages(Arrays.asList(ellipsoids), ellipsoidIdentityImage);
		if (showSecondaryImages)
			createSecondaryOutputImages(Arrays.asList(ellipsoids), ellipsoidIdentityImage);

		final double numberOfForegroundVoxels = countTrue(inputAsBitType);
		final double numberOfAssignedVoxels = countAssignedVoxels(ellipsoidIdentityImage);
		final double fillingPercentage = 100.0 * (numberOfAssignedVoxels / numberOfForegroundVoxels);
		addResults(Arrays.asList(ellipsoids), fillingPercentage);
	}

	private void addResults(final List<QuickEllipsoid> ellipsoids, double fillingPercentage) {
		final String label = inputImgPlus.getName();
		SharedTable.add(label, "filling percentage", fillingPercentage);
		SharedTable.add(label, "number of ellipsoids found", ellipsoids.size());
		if (SharedTable.hasData()) {
			resultsTable = SharedTable.getTable();
		} else {
			cancel(NO_ELLIPSOIDS_FOUND);
		}
	}
	// endregion

<<<<<<< HEAD
	void bump(final QuickEllipsoid ellipsoid, final Collection<double[]> contactPoints, final double px,
			final double py, final double pz) {

		final double displacement = vectorIncrement / 2;

		final double[] c = ellipsoid.getCentre();
		final double[] vector = contactPointUnitVector(ellipsoid, contactPoints);
		final double x = c[0] + vector[0] * displacement;
		final double y = c[1] + vector[1] * displacement;
		final double z = c[2] + vector[2] * displacement;

		Vector3d distance = new Vector3d(px, py, pz);
		distance.sub(new Vector3d(x, y, z));
		if (distance.length() < maxDrift)
			ellipsoid.setCentroid(x, y, z);
	}

	void findContactPoints(final QuickEllipsoid ellipsoid, final ArrayList<double[]> contactPoints,
			final byte[][] pixels, final int w, final int h, final int d) {
		findContactPointsForGivenDirections(ellipsoid, contactPoints,
				ellipsoid.getAxisAlignRandomlyDistributedSurfacePoints(nVectors), pixels, w, h, d);
	}

	/**
	 * Using skeleton points as seeds, propagate along each vector until a boundary
	 * is hit. Use the resulting cloud of boundary points as input into an ellipsoid
	 * fit.
	 *
	 * @param imp
	 *            input image
	 * @param skeletonPoints
	 *            input skeleton points
	 * @return array of fitted ellipsoids
	 */
	private QuickEllipsoid[] findEllipsoids(final ImgPlus imp, List<Vector3d> skeletonPoints) {
		/*
		 * TODO lots of repeated code here: change to QuickEllipsoids[]
		 * findEllipsoids(ImgPlus, optimisationStrategy) TODO optimisationStrategy
		 * contains constraint + seedPointfinding strategies TODO lots more tests
		 */
=======
	static byte[][] imgPlusToByteArray(ImgPlus<UnsignedByteType> imp) {

>>>>>>> 63aa32e9
		final int w = (int) imp.dimension(0);
		final int h = (int) imp.dimension(1);
		final int d = (int) imp.dimension(2);

		final byte[][] pixels = new byte[d][w * h];
		final IntStream zRange = IntStream.range(0, d);
		zRange.forEach(z -> {
			final long[] minValues = {0, 0, z};
			final long[] maxValues = {w - 1, h - 1, z};
			final Cursor<UnsignedByteType> sliceCursor = Views.interval(imp, minValues, maxValues).localizingCursor();
			while (sliceCursor.hasNext()) {
				sliceCursor.fwd();
				int[] position = new int[3];
				sliceCursor.localize(position);
				if (sliceCursor.get().get()!=0) {
					pixels[position[2]][position[1] * w + position[0]] = (byte) 255;
				}
			}
		});
<<<<<<< HEAD

		skeletonPoints = applySkipRatio(skeletonPoints);
		final ArrayImg<ByteType, ByteArray> seedImage = ArrayImgs.bytes(w, h, d);
		statusService.showStatus("Optimising centrally-seeded ellipsoids...");
		final QuickEllipsoid[] quickEllipsoids = skeletonPoints.parallelStream()
				.map(sp -> optimiseEllipsoid(imp, pixels, sp, new NoConstrain())).filter(Objects::nonNull)
				.toArray(QuickEllipsoid[]::new);
		Arrays.sort(quickEllipsoids, (a, b) -> Double.compare(b.getVolume(), a.getVolume()));
		logService.info("Found " + quickEllipsoids.length + " centrally-seeded ellipsoids.");
		addPointsToDisplay(skeletonPoints, seedImage, (byte) 1);
		List<Vector3d> anchors = getAnchors(quickEllipsoids, imp);
		anchors = applySkipRatio(anchors);
		addPointsToDisplay(anchors, seedImage, (byte) 2);
		logService.info("Found " + anchors.size() + " anchors.");
		statusService.showStatus("Optimising surface-seeded ellipsoids...");
		final QuickEllipsoid[] anchoredEllipsoids = anchors.parallelStream()
				.map(a -> optimiseEllipsoid(imp, pixels, a, new AnchorConstrain())).filter(Objects::nonNull)
				.toArray(QuickEllipsoid[]::new);
		logService.info("Found " + anchoredEllipsoids.length + " surface-seeded ellipsoids.");
		seedPointImage = new ImgPlus<>(seedImage, "Seed points");
		seedPointImage.setChannelMaximum(0, 2);
		return Stream.concat(Arrays.stream(quickEllipsoids), Arrays.stream(anchoredEllipsoids))
				.toArray(QuickEllipsoid[]::new);
	}

	private void addPointsToDisplay(List<Vector3d> seedPoints, ArrayImg<ByteType, ByteArray> seedImage, byte i) {
		final ArrayRandomAccess<ByteType> access = seedImage.randomAccess();
		for (final Vector3d p : seedPoints) {
			access.setPosition(new int[]{(int) p.x, (int) p.y, (int) p.z});
			access.get().set(i);
		}
	}

	private List<Vector3d> applySkipRatio(List<Vector3d> seedPoints) {
		if (skipRatio > 1) {
			int limit = seedPoints.size() / skipRatio + Math.min(seedPoints.size() % skipRatio, 1);
			seedPoints = Stream.iterate(0, i -> i + skipRatio).limit(limit).map(seedPoints::get).collect(toList());
		}
		return seedPoints;
	}

	private void inflateToFit(final QuickEllipsoid ellipsoid, ArrayList<double[]> contactPoints, final double a,
			final double b, final double c, final byte[][] pixels, final int w, final int h, final int d) {

		findContactPoints(ellipsoid, contactPoints, pixels, w, h, d);

		final double av = a * vectorIncrement;
		final double bv = b * vectorIncrement;
		final double cv = c * vectorIncrement;

		int safety = 0;
		while (contactPoints.size() < contactSensitivity && safety < maxIterations) {
			ellipsoid.dilate(av, bv, cv);
			findContactPoints(ellipsoid, contactPoints, pixels, w, h, d);
			safety++;
		}
	}

	private boolean isContained(final QuickEllipsoid ellipsoid, ArrayList<double[]> contactPoints,
			final byte[][] pixels, final int w, final int h, final int d) {
		final double[][] points = ellipsoid
				.getSurfacePoints(ellipsoid.getAxisAlignRandomlyDistributedSurfacePoints(nVectors));
		for (final double[] p : points) {
			final int x = (int) Math.floor(p[0]);
			final int y = (int) Math.floor(p[1]);
			final int z = (int) Math.floor(p[2]);
			if (isOutOfBounds(x, y, z, w, h, d))
				continue;
			if (pixels[z][y * w + x] != -1) {
				contactPoints.clear();
				contactPoints.addAll(Arrays.asList(points));
				return false;
			}
		}
		return true;
	}

	/**
	 * Check whether this ellipsoid is sensible
	 *
	 * @param ellipsoid
	 *            ellipsoids
	 * @param w
	 *            image dimension in x
	 * @param h
	 *            image dimension in y
	 * @param d
	 *            image dimension in z
	 * @return true if half or more of the surface points are outside the image
	 *         stack, if the smallest radius is less than half a pixel length, or if
	 *         the volume of the ellipsoid exceeds that of the image stack
	 */
	private boolean isInvalid(final QuickEllipsoid ellipsoid, final ArrayList<double[]> surfacePoints, final int w,
			final int h, final int d) {
		final double minRadius = ellipsoid.getSortedRadii()[0];
		if (minRadius < 0.5) {
			return true;
		}

		int outOfBoundsCount = 0;
		final int half = nVectors / 2;
		for (final double[] p : surfacePoints) {
			if (isOutOfBounds((int) (p[0]), (int) (p[1]), (int) (p[2]), w, h, d))
				outOfBoundsCount++;
			if (outOfBoundsCount > half)
				return true;
		}

		final double volume = ellipsoid.getVolume();
		return volume > stackVolume;

	}

	/**
	 * given a seed point, find the ellipsoid which best fits the binarised
	 * structure
	 *
	 * @param imp
	 *            input image
	 * @return ellipsoid fitting the point cloud of boundaries lying at the end of
	 *         vectors surrounding the seed point. If ellipsoid fitting fails,
	 *         returns null
	 */
	private QuickEllipsoid optimiseEllipsoid(final ImgPlus imp, byte[][] pixels, final Vector3d seedPoint,
			ConstrainStrategy constrainStrategy) {

		final long start = System.currentTimeMillis();

		final int w = (int) imp.dimension(0);
		final int h = (int) imp.dimension(1);
		final int d = (int) imp.dimension(2);

		// centre point of vector field
		final double px = seedPoint.get(0);
		final double py = seedPoint.get(1);
		final double pz = seedPoint.get(2);

		// Instantiate a small spherical ellipsoid
		final double[][] orthogonalVectors = {{1, 0, 0}, {0, 1, 0}, {0, 0, 1}};

		QuickEllipsoid ellipsoid = new QuickEllipsoid(vectorIncrement, vectorIncrement, vectorIncrement, px, py, pz,
				orthogonalVectors);
		final List<Double> volumeHistory = new ArrayList<>();
		volumeHistory.add(ellipsoid.getVolume());

		// instantiate the ArrayList
		ArrayList<double[]> contactPoints = new ArrayList<>();

		// dilate the sphere until it hits the background
		while (isContained(ellipsoid, contactPoints, pixels, w, h, d)) {
			constrainStrategy.preConstrain(ellipsoid, seedPoint);
			ellipsoid.dilate(vectorIncrement, vectorIncrement, vectorIncrement);
			constrainStrategy.postConstrain(ellipsoid);
		}

		volumeHistory.add(ellipsoid.getVolume());

		// find the mean unit vector pointing to the points of contact from the
		// centre
		final double[] shortAxis = contactPointUnitVector(ellipsoid, contactPoints);

		// find an orthogonal axis
		final double[] xAxis = {1, 0, 0};
		double[] middleAxis = crossProduct(shortAxis, xAxis);
		middleAxis = norm(middleAxis);

		// find a mutually orthogonal axis by forming the cross product
		double[] longAxis = crossProduct(shortAxis, middleAxis);
		longAxis = norm(longAxis);

		// construct a rotation matrix
		double[][] rotation = {shortAxis, middleAxis, longAxis};
		rotation = QuickEllipsoid.transpose(rotation);

		// rotate ellipsoid to point this way...
		ellipsoid.setRotation(rotation);

		// shrink the ellipsoid slightly
		shrinkToFit(ellipsoid, contactPoints, pixels, w, h, d);
		ellipsoid.contract(0.1);

		// dilate other two axes until number of contact points increases
		// by contactSensitivity number of contacts

		while (contactPoints.size() < contactSensitivity) {
			ellipsoid.dilate(0, vectorIncrement, vectorIncrement);
			findContactPoints(ellipsoid, contactPoints, pixels, w, h, d);
			if (isInvalid(ellipsoid, contactPoints, w, h, d)) {
				logService.debug(
						"Ellipsoid at (" + px + ", " + py + ", " + pz + ") is invalid, nullifying at initial oblation");
				return null;
			}
		}

		volumeHistory.add(ellipsoid.getVolume());

		// until ellipsoid is totally jammed within the structure, go through
		// cycles of contraction, wiggling, dilation
		// goal is maximal inscribed ellipsoid, maximal being defined by volume

		// store a copy of the 'best ellipsoid so far'
		QuickEllipsoid maximal = ellipsoid.copy();

		// alternately try each axis
		int totalIterations = 0;
		int noImprovementCount = 0;
		final int absoluteMaxIterations = maxIterations * 10;
		while (totalIterations < absoluteMaxIterations && noImprovementCount < maxIterations) {

			// rotate a little bit
			constrainStrategy.preConstrain(ellipsoid, seedPoint);
			wiggle(ellipsoid);
			constrainStrategy.postConstrain(ellipsoid);

			// contract until no contact
			shrinkToFit(ellipsoid, contactPoints, pixels, w, h, d);

			// dilate an axis
			double[] abc = threeWayShuffle();
			inflateToFit(ellipsoid, contactPoints, abc[0], abc[1], abc[2], pixels, w, h, d);

			if (isInvalid(ellipsoid, contactPoints, w, h, d)) {
				logService.debug("Ellipsoid at (" + px + ", " + py + ", " + pz + ") is invalid, nullifying after "
						+ totalIterations + " iterations");
				return null;
			}

			if (ellipsoid.getVolume() > maximal.getVolume())
				maximal = ellipsoid.copy();

			// bump a little away from the sides
			findContactPoints(ellipsoid, contactPoints, pixels, w, h, d);
			constrainStrategy.preConstrain(ellipsoid, seedPoint);
			// if can't bump then do a wiggle
			if (contactPoints.isEmpty()) {
				wiggle(ellipsoid);
			} else {
				bump(ellipsoid, contactPoints, px, py, pz);
			}
			constrainStrategy.postConstrain(ellipsoid);
			// contract
			shrinkToFit(ellipsoid, contactPoints, pixels, w, h, d);

			// dilate an axis
			abc = threeWayShuffle();
			inflateToFit(ellipsoid, contactPoints, abc[0], abc[1], abc[2], pixels, w, h, d);

			if (isInvalid(ellipsoid, contactPoints, w, h, d)) {
				logService.debug("Ellipsoid at (" + px + ", " + py + ", " + pz + ") is invalid, nullifying after "
						+ totalIterations + " iterations");
				return null;
			}

			if (ellipsoid.getVolume() > maximal.getVolume())
				maximal = ellipsoid.copy();

			// rotate a little bit
			constrainStrategy.preConstrain(ellipsoid, seedPoint);
			turn(ellipsoid, contactPoints, pixels, w, h, d);
			constrainStrategy.postConstrain(ellipsoid);

			// contract until no contact
			shrinkToFit(ellipsoid, contactPoints, pixels, w, h, d);

			// dilate an axis
			abc = threeWayShuffle();
			inflateToFit(ellipsoid, contactPoints, abc[0], abc[1], abc[2], pixels, w, h, d);

			if (isInvalid(ellipsoid, contactPoints, w, h, d)) {
				logService.debug("Ellipsoid at (" + px + ", " + py + ", " + pz + ") is invalid, nullifying after "
						+ totalIterations + " iterations");
				return null;
			}

			if (ellipsoid.getVolume() > maximal.getVolume())
				maximal = ellipsoid.copy();

			// keep the maximal ellipsoid found
			ellipsoid = maximal.copy();

			if (ellipsoid.getVolume() > maximal.getVolume())
				maximal = ellipsoid.copy();

			// keep the maximal ellipsoid found
			ellipsoid = maximal.copy();
			// log its volume
			volumeHistory.add(ellipsoid.getVolume());

			// if the last value is bigger than the second-to-last value
			// reset the noImprovementCount
			// otherwise, increment it by 1.
			// if noImprovementCount exceeds a preset value the while() is
			// broken
			final int i = volumeHistory.size() - 1;
			if (volumeHistory.get(i) > volumeHistory.get(i - 1))
				noImprovementCount = 0;
			else
				noImprovementCount++;

			totalIterations++;
		}

		// this usually indicates that the ellipsoid
		// grew out of control for some reason
		if (totalIterations == absoluteMaxIterations) {
			logService.debug("Ellipsoid at (" + px + ", " + py + ", " + pz
					+ ") seems to be out of control, nullifying after " + totalIterations + " iterations");
			return null;
		}

		final long stop = System.currentTimeMillis();

		logService.debug("Optimised ellipsoid in " + (stop - start) + " ms after " + totalIterations + " iterations ("
				+ (double) (stop - start) / totalIterations + " ms/iteration)");

		return ellipsoid;
=======
		return pixels;
>>>>>>> 63aa32e9
	}




<<<<<<< HEAD
	/**
	 * Rotate the ellipsoid theta radians around the unit vector formed by the sum
	 * of torques effected by unit normals acting on the surface of the ellipsoid
	 *
	 * @param ellipsoid
	 *            the ellipsoid
	 * @param w
	 *            the image dimension in x
	 * @param h
	 *            the image dimension in y
	 * @param d
	 *            the image dimension in z
	 */
	void turn(QuickEllipsoid ellipsoid, ArrayList<double[]> contactPoints, final byte[][] pixels, final int w,
			final int h, final int d) {

		findContactPoints(ellipsoid, contactPoints, pixels, w, h, d);
		if (!contactPoints.isEmpty()) {
			final double[] torque = calculateTorque(ellipsoid, contactPoints);
			rotateAboutAxis(ellipsoid, norm(torque));
		}
	}
=======
>>>>>>> 63aa32e9

	private interface ConstrainStrategy {
		void preConstrain(QuickEllipsoid e, Vector3d fixed);
		void postConstrain(QuickEllipsoid e);
	}

	static class AnchorConstrain implements ConstrainStrategy {
		private double[] surfacePointBefore;
		private Vector3d direction;

		@Override
		public void preConstrain(QuickEllipsoid ellipsoid, Vector3d fixedPoint) {
			double[] centre = ellipsoid.getCentre();

			direction = new Vector3d(fixedPoint.x - centre[0], fixedPoint.y - centre[1], fixedPoint.z - centre[2]);
			if (direction.length() > 1.e-12) {
				direction.normalize();
			} else {
				centre[0] = fixedPoint.x + rng.nextGaussian() * 0.1;
				centre[1] = fixedPoint.y + rng.nextGaussian() * 0.1;
				centre[2] = fixedPoint.z + rng.nextGaussian() * 0.1;
				direction = new Vector3d(fixedPoint.x - centre[0], fixedPoint.y - centre[1], fixedPoint.z - centre[2]);
				direction.normalize();
			}
			surfacePointBefore = ellipsoid.getSurfacePoints(new double[][]{{direction.x, direction.y, direction.z}})[0];
		}

		@Override
		public void postConstrain(QuickEllipsoid ellipsoid) {
			double[] centre = ellipsoid.getCentre();
			final double[] surfacePointAfter = ellipsoid
					.getSurfacePoints(new double[][]{{direction.x, direction.y, direction.z}})[0];
			for (int i = 0; i < 3; i++) {
				centre[i] += surfacePointBefore[i] - surfacePointAfter[i];
			}
			ellipsoid.setCentroid(centre[0], centre[1], centre[2]);
		}
	}

	private class NoConstrain implements ConstrainStrategy {

		@Override
		public void preConstrain(QuickEllipsoid e, Vector3d fixed) {
			// do nothing
		}

		@Override
		public void postConstrain(QuickEllipsoid e) {
			// do nothing
		}
	}

}<|MERGE_RESOLUTION|>--- conflicted
+++ resolved
@@ -59,12 +59,8 @@
 import net.imagej.ImgPlus;
 import net.imagej.display.ColorTables;
 import net.imagej.ops.OpService;
-<<<<<<< HEAD
-import net.imagej.units.UnitService;
-=======
 import net.imagej.ops.special.function.BinaryFunctionOp;
 import net.imagej.ops.special.function.Functions;
->>>>>>> 63aa32e9
 import net.imglib2.*;
 import net.imglib2.RandomAccess;
 import net.imglib2.algorithm.neighborhood.Neighborhood;
@@ -76,10 +72,6 @@
 import net.imglib2.img.basictypeaccess.array.ByteArray;
 import net.imglib2.img.basictypeaccess.array.FloatArray;
 import net.imglib2.type.logic.BitType;
-<<<<<<< HEAD
-import net.imglib2.type.numeric.integer.*;
-=======
->>>>>>> 63aa32e9
 import net.imglib2.type.numeric.real.FloatType;
 import net.imglib2.util.Intervals;
 import net.imglib2.view.IntervalView;
@@ -179,9 +171,6 @@
 	@Parameter(label = "Seed Points", type = ItemIO.OUTPUT)
 	private ImgPlus<ByteType> seedPointImage;// 0=not a seed, 1=medial seed && not anchor seed, 2=surface anchor seed
 
-	@Parameter(label = "Seed Points", type = ItemIO.OUTPUT)
-	private ImgPlus<ByteType> seedPointImage;// 0=not a seed, 1=medial seed && not anchor seed, 2=surface anchor seed
-
 	/**
 	 * The EF results in a {@link Table}, null if there are no results
 	 */
@@ -332,89 +321,16 @@
 		return seedPoints;
 	}
 
-<<<<<<< HEAD
-	static void wiggle(QuickEllipsoid ellipsoid) {
-		final double b = Math.random() * 0.2 - 0.1;
-		final double c = Math.random() * 0.2 - 0.1;
-		final double a = Math.sqrt(1 - b * b - c * c);
-
-		// zeroth column, should be very close to [1, 0, 0]^T (mostly x)
-		final double[] zerothColumn = {a, b, c};
-
-		// form triangle in random plane
-		final double[] vector = new double[]{rng.nextGaussian(), rng.nextGaussian(), rng.nextGaussian()};
-
-		// first column, should be very close to [0, 1, 0]^T
-		final double[] firstColumn = norm(crossProduct(zerothColumn, vector));
-
-		// second column, should be very close to [0, 0, 1]^T
-		final double[] secondColumn = norm(crossProduct(zerothColumn, firstColumn));
-
-		double[][] rotation = {zerothColumn, firstColumn, secondColumn};
-
-		// array has subarrays as rows, need them as columns
-		rotation = QuickEllipsoid.transpose(rotation);
-		ellipsoid.rotate(rotation);
-=======
 	private void addPointsToDisplay(List<Vector3d> seedPoints, ArrayImg<ByteType, ByteArray> seedImage, byte i) {
 		final ArrayRandomAccess<ByteType> access = seedImage.randomAccess();
 		for (final Vector3d p : seedPoints) {
 			access.setPosition(new int[]{(int) p.x, (int) p.y, (int) p.z});
 			access.get().set(i);
 		}
->>>>>>> 63aa32e9
 	}
 	//endregion
 
-<<<<<<< HEAD
-	/**
-	 * This method finds the anchor points in the input image. Anchor points are
-	 * defined as centres of foreground pixels which have at least one background
-	 * neighbour and are not contained in any of the ellipsoids.
-	 *
-	 * @param ellipsoids
-	 *            Array of QuickEllipsoid that excludes candidate anchor points
-	 * @param inputImgPlus
-	 *            ImgPlus in which to find anchor points
-	 * @return the list of anchor points
-	 */
-	static List<Vector3d> getAnchors(final QuickEllipsoid[] ellipsoids, final ImgPlus<UnsignedByteType> inputImgPlus) {
-		final List<Vector3d> anchors = new ArrayList<>();
-
-		final Interval inputShrunkByOne = Intervals.expand(inputImgPlus, -1);
-		final IntervalView<UnsignedByteType> source = Views.interval(inputImgPlus, inputShrunkByOne);
-		final Cursor<UnsignedByteType> centre = Views.iterable(source).cursor();
-		final RectangleShape shape = new RectangleShape(1, true);
-
-		for (final Neighborhood<UnsignedByteType> localNeighborhood : shape.neighborhoods(source)) {
-			// (the center cursor runs over the image in the same iteration order as
-			// neighborhood)
-			final UnsignedByteType centerValue = centre.next();
-			if (centerValue.get() == 0) {
-				continue;
-			}
-			long[] position = new long[3];
-			centre.localize(position);
-
-			if (Arrays.stream(ellipsoids)
-					.anyMatch(e -> e.contains(position[0] + 0.5, position[1] + 0.5, position[2] + 0.5)))
-				continue;
-
-			for (final UnsignedByteType value : localNeighborhood) {
-				if (value.get() == 0) {
-					anchors.add(new Vector3d(position[0] + 0.5, position[1] + 0.5, position[2] + 0.5));
-					break;
-				}
-			}
-
-		}
-
-		return anchors;
-	}
-
-=======
 	// region -- output methods --
->>>>>>> 63aa32e9
 	private void createAToBImage(final double[] aBRatios, final IterableInterval<IntType> ellipsoidIDs) {
 		final Img<FloatType> aToBImage = createNaNCopy();
 		mapValuesToImage(aBRatios, ellipsoidIDs, aToBImage);
@@ -600,12 +516,7 @@
 	private void createEFOutputs(ImgPlus<BitType> inputAsBitType, QuickEllipsoid[] ellipsoids) {
 		statusService.showStatus("Ellipsoid Factor: assigning EF to foreground voxels...");
 		long start = System.currentTimeMillis();
-<<<<<<< HEAD
-		final QuickEllipsoid[] ellipsoids = findEllipsoids(inputImgPlus, skeletonPoints);
-		Arrays.sort(ellipsoids, (a, b) -> Double.compare(b.getVolume(), a.getVolume()));
-=======
 		final Img<IntType> ellipsoidIdentityImage = assignEllipsoidIDs(inputAsBitType, Arrays.asList(ellipsoids));
->>>>>>> 63aa32e9
 		long stop = System.currentTimeMillis();
 		logService.info("Found maximal ellipsoids in " + (stop - start) + " ms");
 
@@ -630,52 +541,7 @@
 		}
 	}
 	// endregion
-
-<<<<<<< HEAD
-	void bump(final QuickEllipsoid ellipsoid, final Collection<double[]> contactPoints, final double px,
-			final double py, final double pz) {
-
-		final double displacement = vectorIncrement / 2;
-
-		final double[] c = ellipsoid.getCentre();
-		final double[] vector = contactPointUnitVector(ellipsoid, contactPoints);
-		final double x = c[0] + vector[0] * displacement;
-		final double y = c[1] + vector[1] * displacement;
-		final double z = c[2] + vector[2] * displacement;
-
-		Vector3d distance = new Vector3d(px, py, pz);
-		distance.sub(new Vector3d(x, y, z));
-		if (distance.length() < maxDrift)
-			ellipsoid.setCentroid(x, y, z);
-	}
-
-	void findContactPoints(final QuickEllipsoid ellipsoid, final ArrayList<double[]> contactPoints,
-			final byte[][] pixels, final int w, final int h, final int d) {
-		findContactPointsForGivenDirections(ellipsoid, contactPoints,
-				ellipsoid.getAxisAlignRandomlyDistributedSurfacePoints(nVectors), pixels, w, h, d);
-	}
-
-	/**
-	 * Using skeleton points as seeds, propagate along each vector until a boundary
-	 * is hit. Use the resulting cloud of boundary points as input into an ellipsoid
-	 * fit.
-	 *
-	 * @param imp
-	 *            input image
-	 * @param skeletonPoints
-	 *            input skeleton points
-	 * @return array of fitted ellipsoids
-	 */
-	private QuickEllipsoid[] findEllipsoids(final ImgPlus imp, List<Vector3d> skeletonPoints) {
-		/*
-		 * TODO lots of repeated code here: change to QuickEllipsoids[]
-		 * findEllipsoids(ImgPlus, optimisationStrategy) TODO optimisationStrategy
-		 * contains constraint + seedPointfinding strategies TODO lots more tests
-		 */
-=======
 	static byte[][] imgPlusToByteArray(ImgPlus<UnsignedByteType> imp) {
-
->>>>>>> 63aa32e9
 		final int w = (int) imp.dimension(0);
 		final int h = (int) imp.dimension(1);
 		final int d = (int) imp.dimension(2);
@@ -695,406 +561,6 @@
 				}
 			}
 		});
-<<<<<<< HEAD
-
-		skeletonPoints = applySkipRatio(skeletonPoints);
-		final ArrayImg<ByteType, ByteArray> seedImage = ArrayImgs.bytes(w, h, d);
-		statusService.showStatus("Optimising centrally-seeded ellipsoids...");
-		final QuickEllipsoid[] quickEllipsoids = skeletonPoints.parallelStream()
-				.map(sp -> optimiseEllipsoid(imp, pixels, sp, new NoConstrain())).filter(Objects::nonNull)
-				.toArray(QuickEllipsoid[]::new);
-		Arrays.sort(quickEllipsoids, (a, b) -> Double.compare(b.getVolume(), a.getVolume()));
-		logService.info("Found " + quickEllipsoids.length + " centrally-seeded ellipsoids.");
-		addPointsToDisplay(skeletonPoints, seedImage, (byte) 1);
-		List<Vector3d> anchors = getAnchors(quickEllipsoids, imp);
-		anchors = applySkipRatio(anchors);
-		addPointsToDisplay(anchors, seedImage, (byte) 2);
-		logService.info("Found " + anchors.size() + " anchors.");
-		statusService.showStatus("Optimising surface-seeded ellipsoids...");
-		final QuickEllipsoid[] anchoredEllipsoids = anchors.parallelStream()
-				.map(a -> optimiseEllipsoid(imp, pixels, a, new AnchorConstrain())).filter(Objects::nonNull)
-				.toArray(QuickEllipsoid[]::new);
-		logService.info("Found " + anchoredEllipsoids.length + " surface-seeded ellipsoids.");
-		seedPointImage = new ImgPlus<>(seedImage, "Seed points");
-		seedPointImage.setChannelMaximum(0, 2);
-		return Stream.concat(Arrays.stream(quickEllipsoids), Arrays.stream(anchoredEllipsoids))
-				.toArray(QuickEllipsoid[]::new);
-	}
-
-	private void addPointsToDisplay(List<Vector3d> seedPoints, ArrayImg<ByteType, ByteArray> seedImage, byte i) {
-		final ArrayRandomAccess<ByteType> access = seedImage.randomAccess();
-		for (final Vector3d p : seedPoints) {
-			access.setPosition(new int[]{(int) p.x, (int) p.y, (int) p.z});
-			access.get().set(i);
-		}
-	}
-
-	private List<Vector3d> applySkipRatio(List<Vector3d> seedPoints) {
-		if (skipRatio > 1) {
-			int limit = seedPoints.size() / skipRatio + Math.min(seedPoints.size() % skipRatio, 1);
-			seedPoints = Stream.iterate(0, i -> i + skipRatio).limit(limit).map(seedPoints::get).collect(toList());
-		}
-		return seedPoints;
-	}
-
-	private void inflateToFit(final QuickEllipsoid ellipsoid, ArrayList<double[]> contactPoints, final double a,
-			final double b, final double c, final byte[][] pixels, final int w, final int h, final int d) {
-
-		findContactPoints(ellipsoid, contactPoints, pixels, w, h, d);
-
-		final double av = a * vectorIncrement;
-		final double bv = b * vectorIncrement;
-		final double cv = c * vectorIncrement;
-
-		int safety = 0;
-		while (contactPoints.size() < contactSensitivity && safety < maxIterations) {
-			ellipsoid.dilate(av, bv, cv);
-			findContactPoints(ellipsoid, contactPoints, pixels, w, h, d);
-			safety++;
-		}
-	}
-
-	private boolean isContained(final QuickEllipsoid ellipsoid, ArrayList<double[]> contactPoints,
-			final byte[][] pixels, final int w, final int h, final int d) {
-		final double[][] points = ellipsoid
-				.getSurfacePoints(ellipsoid.getAxisAlignRandomlyDistributedSurfacePoints(nVectors));
-		for (final double[] p : points) {
-			final int x = (int) Math.floor(p[0]);
-			final int y = (int) Math.floor(p[1]);
-			final int z = (int) Math.floor(p[2]);
-			if (isOutOfBounds(x, y, z, w, h, d))
-				continue;
-			if (pixels[z][y * w + x] != -1) {
-				contactPoints.clear();
-				contactPoints.addAll(Arrays.asList(points));
-				return false;
-			}
-		}
-		return true;
-	}
-
-	/**
-	 * Check whether this ellipsoid is sensible
-	 *
-	 * @param ellipsoid
-	 *            ellipsoids
-	 * @param w
-	 *            image dimension in x
-	 * @param h
-	 *            image dimension in y
-	 * @param d
-	 *            image dimension in z
-	 * @return true if half or more of the surface points are outside the image
-	 *         stack, if the smallest radius is less than half a pixel length, or if
-	 *         the volume of the ellipsoid exceeds that of the image stack
-	 */
-	private boolean isInvalid(final QuickEllipsoid ellipsoid, final ArrayList<double[]> surfacePoints, final int w,
-			final int h, final int d) {
-		final double minRadius = ellipsoid.getSortedRadii()[0];
-		if (minRadius < 0.5) {
-			return true;
-		}
-
-		int outOfBoundsCount = 0;
-		final int half = nVectors / 2;
-		for (final double[] p : surfacePoints) {
-			if (isOutOfBounds((int) (p[0]), (int) (p[1]), (int) (p[2]), w, h, d))
-				outOfBoundsCount++;
-			if (outOfBoundsCount > half)
-				return true;
-		}
-
-		final double volume = ellipsoid.getVolume();
-		return volume > stackVolume;
-
-	}
-
-	/**
-	 * given a seed point, find the ellipsoid which best fits the binarised
-	 * structure
-	 *
-	 * @param imp
-	 *            input image
-	 * @return ellipsoid fitting the point cloud of boundaries lying at the end of
-	 *         vectors surrounding the seed point. If ellipsoid fitting fails,
-	 *         returns null
-	 */
-	private QuickEllipsoid optimiseEllipsoid(final ImgPlus imp, byte[][] pixels, final Vector3d seedPoint,
-			ConstrainStrategy constrainStrategy) {
-
-		final long start = System.currentTimeMillis();
-
-		final int w = (int) imp.dimension(0);
-		final int h = (int) imp.dimension(1);
-		final int d = (int) imp.dimension(2);
-
-		// centre point of vector field
-		final double px = seedPoint.get(0);
-		final double py = seedPoint.get(1);
-		final double pz = seedPoint.get(2);
-
-		// Instantiate a small spherical ellipsoid
-		final double[][] orthogonalVectors = {{1, 0, 0}, {0, 1, 0}, {0, 0, 1}};
-
-		QuickEllipsoid ellipsoid = new QuickEllipsoid(vectorIncrement, vectorIncrement, vectorIncrement, px, py, pz,
-				orthogonalVectors);
-		final List<Double> volumeHistory = new ArrayList<>();
-		volumeHistory.add(ellipsoid.getVolume());
-
-		// instantiate the ArrayList
-		ArrayList<double[]> contactPoints = new ArrayList<>();
-
-		// dilate the sphere until it hits the background
-		while (isContained(ellipsoid, contactPoints, pixels, w, h, d)) {
-			constrainStrategy.preConstrain(ellipsoid, seedPoint);
-			ellipsoid.dilate(vectorIncrement, vectorIncrement, vectorIncrement);
-			constrainStrategy.postConstrain(ellipsoid);
-		}
-
-		volumeHistory.add(ellipsoid.getVolume());
-
-		// find the mean unit vector pointing to the points of contact from the
-		// centre
-		final double[] shortAxis = contactPointUnitVector(ellipsoid, contactPoints);
-
-		// find an orthogonal axis
-		final double[] xAxis = {1, 0, 0};
-		double[] middleAxis = crossProduct(shortAxis, xAxis);
-		middleAxis = norm(middleAxis);
-
-		// find a mutually orthogonal axis by forming the cross product
-		double[] longAxis = crossProduct(shortAxis, middleAxis);
-		longAxis = norm(longAxis);
-
-		// construct a rotation matrix
-		double[][] rotation = {shortAxis, middleAxis, longAxis};
-		rotation = QuickEllipsoid.transpose(rotation);
-
-		// rotate ellipsoid to point this way...
-		ellipsoid.setRotation(rotation);
-
-		// shrink the ellipsoid slightly
-		shrinkToFit(ellipsoid, contactPoints, pixels, w, h, d);
-		ellipsoid.contract(0.1);
-
-		// dilate other two axes until number of contact points increases
-		// by contactSensitivity number of contacts
-
-		while (contactPoints.size() < contactSensitivity) {
-			ellipsoid.dilate(0, vectorIncrement, vectorIncrement);
-			findContactPoints(ellipsoid, contactPoints, pixels, w, h, d);
-			if (isInvalid(ellipsoid, contactPoints, w, h, d)) {
-				logService.debug(
-						"Ellipsoid at (" + px + ", " + py + ", " + pz + ") is invalid, nullifying at initial oblation");
-				return null;
-			}
-		}
-
-		volumeHistory.add(ellipsoid.getVolume());
-
-		// until ellipsoid is totally jammed within the structure, go through
-		// cycles of contraction, wiggling, dilation
-		// goal is maximal inscribed ellipsoid, maximal being defined by volume
-
-		// store a copy of the 'best ellipsoid so far'
-		QuickEllipsoid maximal = ellipsoid.copy();
-
-		// alternately try each axis
-		int totalIterations = 0;
-		int noImprovementCount = 0;
-		final int absoluteMaxIterations = maxIterations * 10;
-		while (totalIterations < absoluteMaxIterations && noImprovementCount < maxIterations) {
-
-			// rotate a little bit
-			constrainStrategy.preConstrain(ellipsoid, seedPoint);
-			wiggle(ellipsoid);
-			constrainStrategy.postConstrain(ellipsoid);
-
-			// contract until no contact
-			shrinkToFit(ellipsoid, contactPoints, pixels, w, h, d);
-
-			// dilate an axis
-			double[] abc = threeWayShuffle();
-			inflateToFit(ellipsoid, contactPoints, abc[0], abc[1], abc[2], pixels, w, h, d);
-
-			if (isInvalid(ellipsoid, contactPoints, w, h, d)) {
-				logService.debug("Ellipsoid at (" + px + ", " + py + ", " + pz + ") is invalid, nullifying after "
-						+ totalIterations + " iterations");
-				return null;
-			}
-
-			if (ellipsoid.getVolume() > maximal.getVolume())
-				maximal = ellipsoid.copy();
-
-			// bump a little away from the sides
-			findContactPoints(ellipsoid, contactPoints, pixels, w, h, d);
-			constrainStrategy.preConstrain(ellipsoid, seedPoint);
-			// if can't bump then do a wiggle
-			if (contactPoints.isEmpty()) {
-				wiggle(ellipsoid);
-			} else {
-				bump(ellipsoid, contactPoints, px, py, pz);
-			}
-			constrainStrategy.postConstrain(ellipsoid);
-			// contract
-			shrinkToFit(ellipsoid, contactPoints, pixels, w, h, d);
-
-			// dilate an axis
-			abc = threeWayShuffle();
-			inflateToFit(ellipsoid, contactPoints, abc[0], abc[1], abc[2], pixels, w, h, d);
-
-			if (isInvalid(ellipsoid, contactPoints, w, h, d)) {
-				logService.debug("Ellipsoid at (" + px + ", " + py + ", " + pz + ") is invalid, nullifying after "
-						+ totalIterations + " iterations");
-				return null;
-			}
-
-			if (ellipsoid.getVolume() > maximal.getVolume())
-				maximal = ellipsoid.copy();
-
-			// rotate a little bit
-			constrainStrategy.preConstrain(ellipsoid, seedPoint);
-			turn(ellipsoid, contactPoints, pixels, w, h, d);
-			constrainStrategy.postConstrain(ellipsoid);
-
-			// contract until no contact
-			shrinkToFit(ellipsoid, contactPoints, pixels, w, h, d);
-
-			// dilate an axis
-			abc = threeWayShuffle();
-			inflateToFit(ellipsoid, contactPoints, abc[0], abc[1], abc[2], pixels, w, h, d);
-
-			if (isInvalid(ellipsoid, contactPoints, w, h, d)) {
-				logService.debug("Ellipsoid at (" + px + ", " + py + ", " + pz + ") is invalid, nullifying after "
-						+ totalIterations + " iterations");
-				return null;
-			}
-
-			if (ellipsoid.getVolume() > maximal.getVolume())
-				maximal = ellipsoid.copy();
-
-			// keep the maximal ellipsoid found
-			ellipsoid = maximal.copy();
-
-			if (ellipsoid.getVolume() > maximal.getVolume())
-				maximal = ellipsoid.copy();
-
-			// keep the maximal ellipsoid found
-			ellipsoid = maximal.copy();
-			// log its volume
-			volumeHistory.add(ellipsoid.getVolume());
-
-			// if the last value is bigger than the second-to-last value
-			// reset the noImprovementCount
-			// otherwise, increment it by 1.
-			// if noImprovementCount exceeds a preset value the while() is
-			// broken
-			final int i = volumeHistory.size() - 1;
-			if (volumeHistory.get(i) > volumeHistory.get(i - 1))
-				noImprovementCount = 0;
-			else
-				noImprovementCount++;
-
-			totalIterations++;
-		}
-
-		// this usually indicates that the ellipsoid
-		// grew out of control for some reason
-		if (totalIterations == absoluteMaxIterations) {
-			logService.debug("Ellipsoid at (" + px + ", " + py + ", " + pz
-					+ ") seems to be out of control, nullifying after " + totalIterations + " iterations");
-			return null;
-		}
-
-		final long stop = System.currentTimeMillis();
-
-		logService.debug("Optimised ellipsoid in " + (stop - start) + " ms after " + totalIterations + " iterations ("
-				+ (double) (stop - start) / totalIterations + " ms/iteration)");
-
-		return ellipsoid;
-=======
 		return pixels;
->>>>>>> 63aa32e9
-	}
-
-
-
-
-<<<<<<< HEAD
-	/**
-	 * Rotate the ellipsoid theta radians around the unit vector formed by the sum
-	 * of torques effected by unit normals acting on the surface of the ellipsoid
-	 *
-	 * @param ellipsoid
-	 *            the ellipsoid
-	 * @param w
-	 *            the image dimension in x
-	 * @param h
-	 *            the image dimension in y
-	 * @param d
-	 *            the image dimension in z
-	 */
-	void turn(QuickEllipsoid ellipsoid, ArrayList<double[]> contactPoints, final byte[][] pixels, final int w,
-			final int h, final int d) {
-
-		findContactPoints(ellipsoid, contactPoints, pixels, w, h, d);
-		if (!contactPoints.isEmpty()) {
-			final double[] torque = calculateTorque(ellipsoid, contactPoints);
-			rotateAboutAxis(ellipsoid, norm(torque));
-		}
-	}
-=======
->>>>>>> 63aa32e9
-
-	private interface ConstrainStrategy {
-		void preConstrain(QuickEllipsoid e, Vector3d fixed);
-		void postConstrain(QuickEllipsoid e);
-	}
-
-	static class AnchorConstrain implements ConstrainStrategy {
-		private double[] surfacePointBefore;
-		private Vector3d direction;
-
-		@Override
-		public void preConstrain(QuickEllipsoid ellipsoid, Vector3d fixedPoint) {
-			double[] centre = ellipsoid.getCentre();
-
-			direction = new Vector3d(fixedPoint.x - centre[0], fixedPoint.y - centre[1], fixedPoint.z - centre[2]);
-			if (direction.length() > 1.e-12) {
-				direction.normalize();
-			} else {
-				centre[0] = fixedPoint.x + rng.nextGaussian() * 0.1;
-				centre[1] = fixedPoint.y + rng.nextGaussian() * 0.1;
-				centre[2] = fixedPoint.z + rng.nextGaussian() * 0.1;
-				direction = new Vector3d(fixedPoint.x - centre[0], fixedPoint.y - centre[1], fixedPoint.z - centre[2]);
-				direction.normalize();
-			}
-			surfacePointBefore = ellipsoid.getSurfacePoints(new double[][]{{direction.x, direction.y, direction.z}})[0];
-		}
-
-		@Override
-		public void postConstrain(QuickEllipsoid ellipsoid) {
-			double[] centre = ellipsoid.getCentre();
-			final double[] surfacePointAfter = ellipsoid
-					.getSurfacePoints(new double[][]{{direction.x, direction.y, direction.z}})[0];
-			for (int i = 0; i < 3; i++) {
-				centre[i] += surfacePointBefore[i] - surfacePointAfter[i];
-			}
-			ellipsoid.setCentroid(centre[0], centre[1], centre[2]);
-		}
-	}
-
-	private class NoConstrain implements ConstrainStrategy {
-
-		@Override
-		public void preConstrain(QuickEllipsoid e, Vector3d fixed) {
-			// do nothing
-		}
-
-		@Override
-		public void postConstrain(QuickEllipsoid e) {
-			// do nothing
-		}
-	}
-
+	}
 }