--- conflicted
+++ resolved
@@ -21,18 +21,10 @@
 import net.imagej.axis.CalibratedAxis;
 import net.imagej.mesh.Mesh;
 import net.imagej.mesh.Triangle;
-<<<<<<< HEAD
 import net.imagej.mesh.naive.NaiveFloatMesh;
 import net.imagej.ops.OpService;
 import net.imagej.ops.Ops.Geometric.BoundarySize;
 import net.imagej.ops.Ops.Geometric.MarchingCubes;
-=======
-import net.imagej.mesh.Triangles;
-import net.imagej.ops.OpService;
-import net.imagej.ops.Ops;
-import net.imagej.ops.geom.geom3d.DefaultSurfaceArea;
-import net.imagej.ops.geom.geom3d.mesh.TriangularFacet;
->>>>>>> 77b42cbf
 import net.imagej.ops.special.function.Functions;
 import net.imagej.ops.special.function.UnaryFunctionOp;
 import net.imagej.space.AnnotatedSpace;
@@ -72,21 +64,12 @@
 		ContextCommand
 {
 
-<<<<<<< HEAD
 	static final String STL_WRITE_ERROR =
 		"Failed to write the following STL files:\n\n";
 	static final String STL_HEADER = StringUtils.padEnd(
 		"Binary STL created by BoneJ", 80, '.');
 	static final String BAD_SCALING =
 		"Cannot scale result because axis calibrations don't match";
-=======
-	public static final String STL_WRITE_ERROR =
-			"Failed to write the following STL files:\n\n";
-	public static final String STL_HEADER = StringUtils.padEnd(
-			"Binary STL created by BoneJ", 80, '.');
-	public static final String BAD_SCALING =
-			"Cannot scale result because axis calibrations don't match";
->>>>>>> 77b42cbf
 
 	@Parameter(validater = "validateImage")
 	private ImgPlus<T> inputImage;
@@ -105,16 +88,6 @@
 			required = false)
 	private boolean exportSTL;
 
-<<<<<<< HEAD
-=======
-	@Parameter(label = "Help", description = "Open help web page",
-			callback = "openHelpPage")
-	private Button helpButton;
-
-	@Parameter
-	private LogService logService;
-
->>>>>>> 77b42cbf
 	@Parameter
 	private OpService ops;
 
@@ -145,14 +118,9 @@
 		prepareResults();
 		final Map<String, Mesh> meshes = createMeshes(subspaces);
 		if (exportSTL) {
-<<<<<<< HEAD
 			if (!getFileName()) {
 				return;
 			}
-=======
-			getFileName();
-			statusService.showStatus("Surface area: saving files");
->>>>>>> 77b42cbf
 			saveMeshes(meshes);
 		}
 		calculateAreas(meshes);
@@ -246,7 +214,6 @@
 		});
 	}
 
-<<<<<<< HEAD
 	private String choosePath() {
 		final String initialName = stripFileExtension(inputImage.getName());
 		// The file dialog won't allow empty filenames, and it prompts when file
@@ -259,11 +226,6 @@
 		}
 
 		return file.getAbsolutePath();
-=======
-	private void matchOps(final RandomAccessibleInterval<BitType> interval) {
-		marchingCubesOp = Functions.unary(ops, Ops.Geometric.MarchingCubes.class,
-				Mesh.class, interval);
->>>>>>> 77b42cbf
 	}
 
 	private Map<String, Mesh> createMeshes(
@@ -273,47 +235,12 @@
 		final Map<String, Mesh> meshes = new HashMap<>();
 		for (final Subspace<BitType> subspace : subspaces) {
 			final Mesh mesh = marchingCubesOp.calculate(subspace.interval);
-<<<<<<< HEAD
-=======
-			final DefaultSurfaceArea surfaceArea = new DefaultSurfaceArea();
-			DoubleType area = new DoubleType();
-			surfaceArea.compute(mesh,area);
-			final String suffix = subspace.toString();
-			final String label = suffix.isEmpty() ? name : name + " " + suffix;
-			addResult(label, area.get());
->>>>>>> 77b42cbf
 			meshes.put(subspace.toString(), mesh);
 		}
 		return meshes;
 	}
 
-<<<<<<< HEAD
 	private boolean getFileName() {
-=======
-	private void saveMeshes(final Map<String, Mesh> meshes) {
-		final Map<String, String> savingErrors = new HashMap<>();
-		meshes.forEach((key, subspaceMesh) -> {
-			final String subspaceId = key.replace(' ', '_');
-			final String filePath = path + "_" + subspaceId + extension;
-			try {
-				writeBinarySTLFile(filePath, subspaceMesh);
-			} catch (IOException e) {
-				savingErrors.put(filePath, e.getMessage());
-			}
-		});
-		if (!savingErrors.isEmpty()) {
-			showSavingErrorsDialog(savingErrors);
-		}
-	}
-
-	private void showSavingErrorsDialog(final Map<String, String> savingErrors) {
-		StringBuilder msgBuilder = new StringBuilder(STL_WRITE_ERROR);
-		savingErrors.forEach((k, v) -> msgBuilder.append(k).append(": ").append(v));
-		uiService.showDialog(msgBuilder.toString(), ERROR_MESSAGE);
-	}
-
-	private void getFileName() {
->>>>>>> 77b42cbf
 		path = choosePath();
 		if (path == null) {
 			return false;
@@ -341,20 +268,10 @@
 			new NaiveFloatMesh());
 	}
 
-<<<<<<< HEAD
 	private void prepareResults() {
 		unitHeader = ResultUtils.getUnitHeader(inputImage, unitService, '²');
 		if (unitHeader.isEmpty()) {
 			uiService.showDialog(BAD_CALIBRATION, WARNING_MESSAGE);
-=======
-		// The file dialog won't allow empty filenames, and it prompts when file
-		// already exists
-		File file = uiService.chooseFile(new File(initialName),
-				FileWidget.SAVE_STYLE);
-		if (file == null) {
-			// User pressed cancel on file dialog
-			return null;
->>>>>>> 77b42cbf
 		}
 
 		if (isAxesMatchingSpatialCalibration(inputImage)) {
@@ -414,7 +331,6 @@
 		}
 	}
 
-<<<<<<< HEAD
 	// -- Utility methods --
 
 	// -- Helper methods --
@@ -439,88 +355,5 @@
 		buffer.putFloat(triangle.v2zf());
 		// Attribute byte count
 		buffer.putShort((short) 0);
-=======
-	@SuppressWarnings("unused")
-	private void openHelpPage() {
-		Help.openHelpPage("http://bonej.org/isosurface", platformService, uiService,
-				logService);
-	}
-
-	// -- Utility methods --
-
-	/**
-	 * Writes the surface mesh as a binary, little endian STL file
-	 * <p>
-	 * NB: Public and static for testing purposes
-	 * </p>
-	 *
-	 * @param path The absolute path to the save location of the STL file
-	 * @param mesh A mesh consisting of triangular facets
-	 * @throws NullPointerException if mesh is null
-	 * @throws IllegalArgumentException if path is null or empty, or mesh doesn't
-	 *           have triangular facets
-	 * @throws IOException if there's an error while writing the file
-	 */
-	// TODO: Remove when imagej-mesh / ThreeDViewer supports STL
-	public static void writeBinarySTLFile(final String path, final Mesh mesh)
-			throws IllegalArgumentException, IOException, NullPointerException
-	{
-		if (mesh == null) {
-			throw new NullPointerException("Mesh cannot be null");
-		}
-
-		if (StringUtils.isNullOrEmpty(path)) {
-			throw new IllegalArgumentException("Filename cannot be null or empty");
-		}
-		if (mesh.triangles().size()==0) {
-			throw new IllegalArgumentException(
-					"Cannot write STL file: invalid surface mesh");
-		}
-
-		final Triangles triangles =  mesh.triangles();
-		final long numTriangles = triangles.size();
-		try (FileOutputStream writer = new FileOutputStream(path)) {
-			final byte[] header = STL_HEADER.getBytes();
-			writer.write(header);
-			final byte[] facetBytes = ByteBuffer.allocate(4).order(
-					ByteOrder.LITTLE_ENDIAN).putLong(numTriangles).array();
-			writer.write(facetBytes);
-			final ByteBuffer buffer = ByteBuffer.allocate(50);
-			buffer.order(ByteOrder.LITTLE_ENDIAN);
-			for (Triangle facet : triangles) {
-				final TriangularFacet triangularFacet = (TriangularFacet) facet;
-				writeSTLFacet(buffer, triangularFacet);
-				writer.write(buffer.array());
-				buffer.clear();
-			}
-		}
-	}
-
-	/**
-	 * Check if all the spatial axes have a matching calibration, e.g. same unit,
-	 * same scaling.
-	 * <p>
-	 * NB: Public and static for testing purposes.
-	 * </p>
-	 *
-	 * @param space an N-dimensional space.
-	 * @param <T> type of the space
-	 * @return true if all spatial axes have matching calibration. Also returns
-	 *         true if none of them have a unit
-	 */
-	// TODO make into a utility method or remove if mesh area considers
-	// calibration in the future
-	public static <T extends AnnotatedSpace<CalibratedAxis>> boolean
-	isAxesMatchingSpatialCalibration(T space)
-	{
-		final boolean noUnits = spatialAxisStream(space).map(CalibratedAxis::unit)
-				.allMatch(StringUtils::isNullOrEmpty);
-		final boolean matchingUnit = spatialAxisStream(space).map(
-				CalibratedAxis::unit).distinct().count() == 1;
-		final boolean matchingScale = spatialAxisStream(space).map(a -> a
-				.averageScale(0, 1)).distinct().count() == 1;
-
-		return (matchingUnit || noUnits) && matchingScale;
->>>>>>> 77b42cbf
 	}
 }